--- conflicted
+++ resolved
@@ -601,11 +601,7 @@
  * with this link will have the 'link' field set to NULL. */
 void freeClusterLink(clusterLink *link) {
     if (link->fd != -1) {
-<<<<<<< HEAD
         aeDeleteFileEvent(server.rgthreadvar[IDX_EVENT_LOOP_MAIN].el, link->fd, AE_READABLE|AE_WRITABLE);
-=======
-        aeDeleteFileEvent(server.el, link->fd, AE_READABLE|AE_WRITABLE);
->>>>>>> 624568ae
     }
     sdsfree(link->sndbuf);
     sdsfree(link->rcvbuf);
@@ -2212,11 +2208,7 @@
  * from event handlers that will do stuff with the same link later. */
 void clusterSendMessage(clusterLink *link, unsigned char *msg, size_t msglen) {
     if (sdslen(link->sndbuf) == 0 && msglen != 0)
-<<<<<<< HEAD
         aeCreateFileEvent(server.rgthreadvar[IDX_EVENT_LOOP_MAIN].el,link->fd,AE_WRITABLE|AE_BARRIER,
-=======
-        aeCreateFileEvent(server.el,link->fd,AE_WRITABLE|AE_BARRIER,
->>>>>>> 624568ae
                     clusterWriteHandler,link);
 
     link->sndbuf = sdscatlen(link->sndbuf, msg, msglen);
@@ -2615,11 +2607,7 @@
     if (totlen < sizeof(buf)) {
         heapbuf = buf;
     } else {
-<<<<<<< HEAD
         heapbuf = zmalloc(totlen, MALLOC_LOCAL);
-=======
-        heapbuf = zmalloc(totlen);
->>>>>>> 624568ae
         memcpy(heapbuf,hdr,sizeof(*hdr));
         hdr = (clusterMsg*) heapbuf;
     }
@@ -4205,11 +4193,7 @@
         return;
     }
 
-<<<<<<< HEAD
     if (c->argc == 2 && !strcasecmp(ptrFromObj(c->argv[1]),"help")) {
-=======
-    if (c->argc == 2 && !strcasecmp(c->argv[1]->ptr,"help")) {
->>>>>>> 624568ae
         const char *help[] = {
 "ADDSLOTS <slot> [slot ...] -- Assign slots to current node.",
 "BUMPEPOCH -- Advance the cluster config epoch.",
@@ -4236,11 +4220,7 @@
 NULL
         };
         addReplyHelp(c, help);
-<<<<<<< HEAD
     } else if (!strcasecmp(ptrFromObj(c->argv[1]),"meet") && (c->argc == 4 || c->argc == 5)) {
-=======
-    } else if (!strcasecmp(c->argv[1]->ptr,"meet") && (c->argc == 4 || c->argc == 5)) {
->>>>>>> 624568ae
         /* CLUSTER MEET <ip> <port> [cport] */
         long long port, cport;
 
@@ -4375,11 +4355,7 @@
             }
             if ((n = clusterLookupNode(ptrFromObj(c->argv[4]))) == NULL) {
                 addReplyErrorFormat(c,"I don't know about node %s",
-<<<<<<< HEAD
                     (char*)ptrFromObj(c->argv[4]));
-=======
-                    (char*)c->argv[4]->ptr);
->>>>>>> 624568ae
                 return;
             }
             server.cluster->importing_slots_from[slot] = n;
@@ -4570,11 +4546,7 @@
         unsigned int keys_in_slot = countKeysInSlot(slot);
         if (maxkeys > keys_in_slot) maxkeys = keys_in_slot;
 
-<<<<<<< HEAD
         keys = zmalloc(sizeof(robj*)*maxkeys, MALLOC_LOCAL);
-=======
-        keys = zmalloc(sizeof(robj*)*maxkeys);
->>>>>>> 624568ae
         numkeys = getKeysInSlot(slot, keys, maxkeys);
         addReplyArrayLen(c,numkeys);
         for (j = 0; j < numkeys; j++) {
@@ -4638,13 +4610,8 @@
         clusterSetMaster(n);
         clusterDoBeforeSleep(CLUSTER_TODO_UPDATE_STATE|CLUSTER_TODO_SAVE_CONFIG);
         addReply(c,shared.ok);
-<<<<<<< HEAD
     } else if ((!strcasecmp(ptrFromObj(c->argv[1]),"slaves") ||
                 !strcasecmp(ptrFromObj(c->argv[1]),"replicas")) && c->argc == 3) {
-=======
-    } else if ((!strcasecmp(c->argv[1]->ptr,"slaves") ||
-                !strcasecmp(c->argv[1]->ptr,"replicas")) && c->argc == 3) {
->>>>>>> 624568ae
         /* CLUSTER SLAVES <NODE ID> */
         clusterNode *n = clusterLookupNode(ptrFromObj(c->argv[2]));
         int j;
@@ -4893,19 +4860,11 @@
     /* Parse additional options */
     for (j = 4; j < c->argc; j++) {
         int additional = c->argc-j-1;
-<<<<<<< HEAD
         if (!strcasecmp(ptrFromObj(c->argv[j]),"replace")) {
             replace = 1;
         } else if (!strcasecmp(ptrFromObj(c->argv[j]),"absttl")) {
             absttl = 1;
         } else if (!strcasecmp(ptrFromObj(c->argv[j]),"idletime") && additional >= 1 &&
-=======
-        if (!strcasecmp(c->argv[j]->ptr,"replace")) {
-            replace = 1;
-        } else if (!strcasecmp(c->argv[j]->ptr,"absttl")) {
-            absttl = 1;
-        } else if (!strcasecmp(c->argv[j]->ptr,"idletime") && additional >= 1 &&
->>>>>>> 624568ae
                    lfu_freq == -1)
         {
             if (getLongLongFromObjectOrReply(c,c->argv[j+1],&lru_idle,NULL)
@@ -4916,11 +4875,7 @@
             }
             lru_clock = LRU_CLOCK();
             j++; /* Consume additional arg. */
-<<<<<<< HEAD
         } else if (!strcasecmp(ptrFromObj(c->argv[j]),"freq") && additional >= 1 &&
-=======
-        } else if (!strcasecmp(c->argv[j]->ptr,"freq") && additional >= 1 &&
->>>>>>> 624568ae
                    lru_idle == -1)
         {
             if (getLongLongFromObjectOrReply(c,c->argv[j+1],&lfu_freq,NULL)
@@ -5124,33 +5079,19 @@
     /* Parse additional options */
     for (j = 6; j < c->argc; j++) {
         int moreargs = j < c->argc-1;
-<<<<<<< HEAD
         if (!strcasecmp(ptrFromObj(c->argv[j]),"copy")) {
-=======
-        if (!strcasecmp(c->argv[j]->ptr,"copy")) {
->>>>>>> 624568ae
             copy = 1;
         } else if (!strcasecmp(ptrFromObj(c->argv[j]),"replace")) {
             replace = 1;
-<<<<<<< HEAD
         } else if (!strcasecmp(ptrFromObj(c->argv[j]),"auth")) {
-=======
-        } else if (!strcasecmp(c->argv[j]->ptr,"auth")) {
->>>>>>> 624568ae
             if (!moreargs) {
                 addReply(c,shared.syntaxerr);
                 return;
             }
             j++;
-<<<<<<< HEAD
             password = ptrFromObj(c->argv[j]);
         } else if (!strcasecmp(ptrFromObj(c->argv[j]),"keys")) {
             if (sdslen(ptrFromObj(c->argv[3])) != 0) {
-=======
-            password = c->argv[j]->ptr;
-        } else if (!strcasecmp(c->argv[j]->ptr,"keys")) {
-            if (sdslen(c->argv[3]->ptr) != 0) {
->>>>>>> 624568ae
                 addReplyError(c,
                     "When using MIGRATE KEYS option, the key argument"
                     " must be set to the empty string");
@@ -5315,11 +5256,7 @@
      * to propagate the MIGRATE as a DEL command (if no COPY option was given).
      * We allocate num_keys+1 because the additional argument is for "DEL"
      * command name itself. */
-<<<<<<< HEAD
     if (!copy) newargv = zmalloc(sizeof(robj*)*(num_keys+1), MALLOC_LOCAL);
-=======
-    if (!copy) newargv = zmalloc(sizeof(robj*)*(num_keys+1));
->>>>>>> 624568ae
 
     for (j = 0; j < num_keys; j++) {
         if (syncReadLine(cs->fd, buf2, sizeof(buf2), timeout) <= 0) {
@@ -5734,10 +5671,7 @@
  * longer handles, the client is sent a redirection error, and the function
  * returns 1. Otherwise 0 is returned and no operation is performed. */
 int clusterRedirectBlockedClientIfNeeded(client *c) {
-<<<<<<< HEAD
     serverAssert(aeThreadOwnsLock());
-=======
->>>>>>> 624568ae
     if (c->flags & CLIENT_BLOCKED &&
         (c->btype == BLOCKED_LIST ||
          c->btype == BLOCKED_ZSET ||
