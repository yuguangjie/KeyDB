--- conflicted
+++ resolved
@@ -553,12 +553,9 @@
             }
             zfree(server.rdb_filename);
             server.rdb_filename = zstrdup(argv[1]);
-<<<<<<< HEAD
         } else if(!strcasecmp(argv[0],"db-s3-object") && argc == 2) {
             zfree(server.rdb_s3bucketpath);
             server.rdb_s3bucketpath = zstrdup(argv[1]);
-=======
->>>>>>> 624568ae
         } else if (!strcasecmp(argv[0],"active-defrag-threshold-lower") && argc == 2) {
             server.active_defrag_threshold_lower = atoi(argv[1]);
             if (server.active_defrag_threshold_lower < 0 ||
@@ -906,11 +903,7 @@
         _var = yn;
 
 #define config_set_numerical_field(_name,_var,min,max) \
-<<<<<<< HEAD
     } else if (!strcasecmp(ptrFromObj(c->argv[2]),_name)) { \
-=======
-    } else if (!strcasecmp(c->argv[2]->ptr,_name)) { \
->>>>>>> 624568ae
         if (getLongLongFromObject(o,&ll) == C_ERR) goto badfmt; \
         if (min != LLONG_MIN && ll < min) goto badfmt; \
         if (max != LLONG_MAX && ll > max) goto badfmt; \
@@ -934,10 +927,6 @@
 #define config_set_special_field_with_alias(_name1,_name2) \
     } else if (!strcasecmp(ptrFromObj(c->argv[2]),_name1) || \
                !strcasecmp(ptrFromObj(c->argv[2]),_name2)) {
-
-#define config_set_special_field_with_alias(_name1,_name2) \
-    } else if (!strcasecmp(c->argv[2]->ptr,_name1) || \
-               !strcasecmp(c->argv[2]->ptr,_name2)) {
 
 #define config_set_else } else
 
@@ -960,7 +949,6 @@
         zfree(server.rdb_filename);
         server.rdb_filename = zstrdup(ptrFromObj(o));
     } config_set_special_field("requirepass") {
-<<<<<<< HEAD
         if (sdslen(ptrFromObj(o)) > CONFIG_AUTHPASS_MAX_LEN) goto badfmt;
         /* The old "requirepass" directive just translates to setting
          * a password to the default user. */
@@ -968,18 +956,9 @@
         sds aclop = sdscatprintf(sdsempty(),">%s",(char*)ptrFromObj(o));
         ACLSetUser(DefaultUser,aclop,sdslen(aclop));
         sdsfree(aclop);
-=======
-        if (sdslen(o->ptr) > CONFIG_AUTHPASS_MAX_LEN) goto badfmt;
-        /* The old "requirepass" directive just translates to setting
-         * a password to the default user. */
-        ACLSetUser(DefaultUser,"resetpass",-1);
-        sds aclop = sdscatprintf(sdsempty(),">%s",(char*)o->ptr);
-        ACLSetUser(DefaultUser,aclop,sdslen(aclop));
-        sdsfree(aclop);
     } config_set_special_field("masteruser") {
         zfree(server.masteruser);
-        server.masteruser = ((char*)o->ptr)[0] ? zstrdup(o->ptr) : NULL;
->>>>>>> 624568ae
+        server.masteruser = ((char*)ptrFromObj(o))[0] ? zstrdup(ptrFromObj(o)) : NULL;
     } config_set_special_field("masterauth") {
         zfree(server.masterauth);
         server.masterauth = ((char*)ptrFromObj(o))[0] ? zstrdup(ptrFromObj(o)) : NULL;
@@ -1123,11 +1102,7 @@
                                           "replica-announce-ip")
     {
         zfree(server.slave_announce_ip);
-<<<<<<< HEAD
         server.slave_announce_ip = ((char*)ptrFromObj(o))[0] ? zstrdup(ptrFromObj(o)) : NULL;
-=======
-        server.slave_announce_ip = ((char*)o->ptr)[0] ? zstrdup(o->ptr) : NULL;
->>>>>>> 624568ae
 
     /* Boolean fields.
      * config_set_bool_field(name,var). */
@@ -1217,7 +1192,6 @@
       "active-defrag-ignore-bytes",server.active_defrag_ignore_bytes) {
     } config_set_numerical_field(
       "active-defrag-cycle-min",server.active_defrag_cycle_min,1,99) {
-<<<<<<< HEAD
     } config_set_numerical_field(
       "active-defrag-cycle-max",server.active_defrag_cycle_max,1,99) {
     } config_set_numerical_field(
@@ -1249,39 +1223,6 @@
     } config_set_numerical_field(
       "slowlog-log-slower-than",server.slowlog_log_slower_than,-1,LLONG_MAX) {
     } config_set_numerical_field(
-=======
-    } config_set_numerical_field(
-      "active-defrag-cycle-max",server.active_defrag_cycle_max,1,99) {
-    } config_set_numerical_field(
-      "active-defrag-max-scan-fields",server.active_defrag_max_scan_fields,1,LONG_MAX) {
-    } config_set_numerical_field(
-      "auto-aof-rewrite-percentage",server.aof_rewrite_perc,0,INT_MAX){
-    } config_set_numerical_field(
-      "hash-max-ziplist-entries",server.hash_max_ziplist_entries,0,LONG_MAX) {
-    } config_set_numerical_field(
-      "hash-max-ziplist-value",server.hash_max_ziplist_value,0,LONG_MAX) {
-    } config_set_numerical_field(
-      "stream-node-max-bytes",server.stream_node_max_bytes,0,LONG_MAX) {
-    } config_set_numerical_field(
-      "stream-node-max-entries",server.stream_node_max_entries,0,LLONG_MAX) {
-    } config_set_numerical_field(
-      "list-max-ziplist-size",server.list_max_ziplist_size,INT_MIN,INT_MAX) {
-    } config_set_numerical_field(
-      "list-compress-depth",server.list_compress_depth,0,INT_MAX) {
-    } config_set_numerical_field(
-      "set-max-intset-entries",server.set_max_intset_entries,0,LONG_MAX) {
-    } config_set_numerical_field(
-      "zset-max-ziplist-entries",server.zset_max_ziplist_entries,0,LONG_MAX) {
-    } config_set_numerical_field(
-      "zset-max-ziplist-value",server.zset_max_ziplist_value,0,LONG_MAX) {
-    } config_set_numerical_field(
-      "hll-sparse-max-bytes",server.hll_sparse_max_bytes,0,LONG_MAX) {
-    } config_set_numerical_field(
-      "lua-time-limit",server.lua_time_limit,0,LONG_MAX) {
-    } config_set_numerical_field(
-      "slowlog-log-slower-than",server.slowlog_log_slower_than,-1,LLONG_MAX) {
-    } config_set_numerical_field(
->>>>>>> 624568ae
       "slowlog-max-len",ll,0,LONG_MAX) {
       /* Cast to unsigned. */
         server.slowlog_max_len = (unsigned long)ll;
@@ -1289,7 +1230,6 @@
       "latency-monitor-threshold",server.latency_monitor_threshold,0,LLONG_MAX){
     } config_set_numerical_field(
       "repl-ping-slave-period",server.repl_ping_slave_period,1,INT_MAX) {
-<<<<<<< HEAD
     } config_set_numerical_field(
       "repl-ping-replica-period",server.repl_ping_slave_period,1,INT_MAX) {
     } config_set_numerical_field(
@@ -1305,42 +1245,17 @@
     } config_set_numerical_field(
       "slave-announce-port",server.slave_announce_port,0,65535) {
     } config_set_numerical_field(
-=======
-    } config_set_numerical_field(
-      "repl-ping-replica-period",server.repl_ping_slave_period,1,INT_MAX) {
-    } config_set_numerical_field(
-      "repl-timeout",server.repl_timeout,1,INT_MAX) {
-    } config_set_numerical_field(
-      "repl-backlog-ttl",server.repl_backlog_time_limit,0,LONG_MAX) {
-    } config_set_numerical_field(
-      "repl-diskless-sync-delay",server.repl_diskless_sync_delay,0,INT_MAX) {
-    } config_set_numerical_field(
-      "slave-priority",server.slave_priority,0,INT_MAX) {
-    } config_set_numerical_field(
-      "replica-priority",server.slave_priority,0,INT_MAX) {
-    } config_set_numerical_field(
-      "slave-announce-port",server.slave_announce_port,0,65535) {
-    } config_set_numerical_field(
->>>>>>> 624568ae
       "replica-announce-port",server.slave_announce_port,0,65535) {
     } config_set_numerical_field(
       "min-slaves-to-write",server.repl_min_slaves_to_write,0,INT_MAX) {
         refreshGoodSlavesCount();
     } config_set_numerical_field(
       "min-replicas-to-write",server.repl_min_slaves_to_write,0,INT_MAX) {
-<<<<<<< HEAD
         refreshGoodSlavesCount();
     } config_set_numerical_field(
       "min-slaves-max-lag",server.repl_min_slaves_max_lag,0,INT_MAX) {
         refreshGoodSlavesCount();
     } config_set_numerical_field(
-=======
-        refreshGoodSlavesCount();
-    } config_set_numerical_field(
-      "min-slaves-max-lag",server.repl_min_slaves_max_lag,0,INT_MAX) {
-        refreshGoodSlavesCount();
-    } config_set_numerical_field(
->>>>>>> 624568ae
       "min-replicas-max-lag",server.repl_min_slaves_max_lag,0,INT_MAX) {
         refreshGoodSlavesCount();
     } config_set_numerical_field(
@@ -1452,21 +1367,14 @@
 void configGetCommand(client *c) {
     robj *o = c->argv[2];
     void *replylen = addReplyDeferredLen(c);
-<<<<<<< HEAD
     char *pattern = ptrFromObj(o);
-=======
-    char *pattern = o->ptr;
->>>>>>> 624568ae
     char buf[128];
     int matches = 0;
     serverAssertWithInfo(c,o,sdsEncodedObject(o));
 
     /* String values */
     config_get_string_field("dbfilename",server.rdb_filename);
-<<<<<<< HEAD
-=======
     config_get_string_field("masteruser",server.masteruser);
->>>>>>> 624568ae
     config_get_string_field("masterauth",server.masterauth);
     config_get_string_field("cluster-announce-ip",server.cluster_announce_ip);
     config_get_string_field("unixsocket",server.unixsocket);
@@ -2127,11 +2035,7 @@
         rewriteConfigFormatMemory(soft,sizeof(soft),
                 server.client_obuf_limits[j].soft_limit_bytes);
 
-<<<<<<< HEAD
         const char *typename = getClientTypeName(j);
-=======
-        char *typename = getClientTypeName(j);
->>>>>>> 624568ae
         if (!strcmp(typename,"slave")) typename = "replica";
         line = sdscatprintf(sdsempty(),"%s %s %s %s %ld",
                 option, typename, hard, soft,
@@ -2349,10 +2253,7 @@
     rewriteConfigDirOption(state);
     rewriteConfigSlaveofOption(state,"replicaof");
     rewriteConfigStringOption(state,"replica-announce-ip",server.slave_announce_ip,CONFIG_DEFAULT_SLAVE_ANNOUNCE_IP);
-<<<<<<< HEAD
-=======
     rewriteConfigStringOption(state,"masteruser",server.masteruser,NULL);
->>>>>>> 624568ae
     rewriteConfigStringOption(state,"masterauth",server.masterauth,NULL);
     rewriteConfigStringOption(state,"cluster-announce-ip",server.cluster_announce_ip,NULL);
     rewriteConfigYesNoOption(state,"replica-serve-stale-data",server.repl_serve_stale_data,CONFIG_DEFAULT_SLAVE_SERVE_STALE_DATA);
@@ -2456,11 +2357,7 @@
         return;
     }
 
-<<<<<<< HEAD
     if (c->argc == 2 && !strcasecmp(ptrFromObj(c->argv[1]),"help")) {
-=======
-    if (c->argc == 2 && !strcasecmp(c->argv[1]->ptr,"help")) {
->>>>>>> 624568ae
         const char *help[] = {
 "GET <pattern> -- Return parameters matching the glob-like <pattern> and their values.",
 "SET <parameter> <value> -- Set parameter to value.",
@@ -2469,7 +2366,6 @@
 NULL
         };
         addReplyHelp(c, help);
-<<<<<<< HEAD
     } else if (!strcasecmp(ptrFromObj(c->argv[1]),"set") && c->argc == 4) {
         configSetCommand(c);
     } else if (!strcasecmp(ptrFromObj(c->argv[1]),"get") && c->argc == 3) {
@@ -2479,17 +2375,6 @@
         resetCommandTableStats();
         addReply(c,shared.ok);
     } else if (!strcasecmp(ptrFromObj(c->argv[1]),"rewrite") && c->argc == 2) {
-=======
-    } else if (!strcasecmp(c->argv[1]->ptr,"set") && c->argc == 4) {
-        configSetCommand(c);
-    } else if (!strcasecmp(c->argv[1]->ptr,"get") && c->argc == 3) {
-        configGetCommand(c);
-    } else if (!strcasecmp(c->argv[1]->ptr,"resetstat") && c->argc == 2) {
-        resetServerStats();
-        resetCommandTableStats();
-        addReply(c,shared.ok);
-    } else if (!strcasecmp(c->argv[1]->ptr,"rewrite") && c->argc == 2) {
->>>>>>> 624568ae
         if (server.configfile == NULL) {
             addReplyError(c,"The server is running without a config file");
             return;
