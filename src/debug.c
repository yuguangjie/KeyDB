--- conflicted
+++ resolved
@@ -148,11 +148,7 @@
         unsigned char eledigest[20];
 
         if (o->encoding == OBJ_ENCODING_ZIPLIST) {
-<<<<<<< HEAD
             unsigned char *zl = ptrFromObj(o);
-=======
-            unsigned char *zl = o->ptr;
->>>>>>> 624568ae
             unsigned char *eptr, *sptr;
             unsigned char *vstr;
             unsigned int vlen;
@@ -182,13 +178,8 @@
                 zzlNext(zl,&eptr,&sptr);
             }
         } else if (o->encoding == OBJ_ENCODING_SKIPLIST) {
-<<<<<<< HEAD
             zset *zs = ptrFromObj(o);
             dictIterator *di = dictGetIterator(zs->pdict);
-=======
-            zset *zs = o->ptr;
-            dictIterator *di = dictGetIterator(zs->dict);
->>>>>>> 624568ae
             dictEntry *de;
 
             while((de = dictNext(di)) != NULL) {
@@ -223,11 +214,7 @@
         hashTypeReleaseIterator(hi);
     } else if (o->type == OBJ_STREAM) {
         streamIterator si;
-<<<<<<< HEAD
         streamIteratorStart(&si,ptrFromObj(o),NULL,NULL,0);
-=======
-        streamIteratorStart(&si,o->ptr,NULL,NULL,0);
->>>>>>> 624568ae
         streamID id;
         int64_t numfields;
 
@@ -248,11 +235,7 @@
         streamIteratorStop(&si);
     } else if (o->type == OBJ_MODULE) {
         RedisModuleDigest md;
-<<<<<<< HEAD
         moduleValue *mv = ptrFromObj(o);
-=======
-        moduleValue *mv = o->ptr;
->>>>>>> 624568ae
         moduleType *mt = mv->type;
         moduleInitDigestContext(md);
         if (mt->digest) {
@@ -284,13 +267,8 @@
     for (j = 0; j < server.dbnum; j++) {
         redisDb *db = server.db+j;
 
-<<<<<<< HEAD
         if (dictSize(db->pdict) == 0) continue;
         di = dictGetSafeIterator(db->pdict);
-=======
-        if (dictSize(db->dict) == 0) continue;
-        di = dictGetSafeIterator(db->dict);
->>>>>>> 624568ae
 
         /* hash the DB id, so the same dataset moved in a different
          * DB will lead to a different digest */
@@ -320,11 +298,7 @@
 }
 
 void debugCommand(client *c) {
-<<<<<<< HEAD
     if (c->argc == 2 && !strcasecmp(ptrFromObj(c->argv[1]),"help")) {
-=======
-    if (c->argc == 2 && !strcasecmp(c->argv[1]->ptr,"help")) {
->>>>>>> 624568ae
         const char *help[] = {
 "ASSERT -- Crash by assertion failed.",
 "CHANGE-REPL-ID -- Change the replication IDs of the instance. Dangerous, should be used only for testing the replication subsystem.",
@@ -352,21 +326,12 @@
 NULL
         };
         addReplyHelp(c, help);
-<<<<<<< HEAD
     } else if (!strcasecmp(ptrFromObj(c->argv[1]),"segfault")) {
         *((char*)-1) = 'x';
     } else if (!strcasecmp(ptrFromObj(c->argv[1]),"panic")) {
         serverPanic("DEBUG PANIC called at Unix time %ld", time(NULL));
     } else if (!strcasecmp(ptrFromObj(c->argv[1]),"restart") ||
                !strcasecmp(ptrFromObj(c->argv[1]),"crash-and-recover"))
-=======
-    } else if (!strcasecmp(c->argv[1]->ptr,"segfault")) {
-        *((char*)-1) = 'x';
-    } else if (!strcasecmp(c->argv[1]->ptr,"panic")) {
-        serverPanic("DEBUG PANIC called at Unix time %ld", time(NULL));
-    } else if (!strcasecmp(c->argv[1]->ptr,"restart") ||
-               !strcasecmp(c->argv[1]->ptr,"crash-and-recover"))
->>>>>>> 624568ae
     {
         long long delay = 0;
         if (c->argc >= 3) {
@@ -383,7 +348,6 @@
         void *ptr = zmalloc(ULONG_MAX, MALLOC_LOCAL); /* Should trigger an out of memory. */
         zfree(ptr);
         addReply(c,shared.ok);
-<<<<<<< HEAD
     } else if (!strcasecmp(ptrFromObj(c->argv[1]),"assert")) {
         serverAssertWithInfo(c,c->argv[0],1 == 2);
     } else if (!strcasecmp(ptrFromObj(c->argv[1]),"log") && c->argc == 3) {
@@ -393,17 +357,6 @@
         rdbSaveInfo rsi, *rsiptr;
         rsiptr = rdbPopulateSaveInfo(&rsi);
         if (rdbSave(rsiptr) != C_OK) {
-=======
-    } else if (!strcasecmp(c->argv[1]->ptr,"assert")) {
-        serverAssertWithInfo(c,c->argv[0],1 == 2);
-    } else if (!strcasecmp(c->argv[1]->ptr,"log") && c->argc == 3) {
-        serverLog(LL_WARNING, "DEBUG LOG: %s", (char*)c->argv[2]->ptr);
-        addReply(c,shared.ok);
-    } else if (!strcasecmp(c->argv[1]->ptr,"reload")) {
-        rdbSaveInfo rsi, *rsiptr;
-        rsiptr = rdbPopulateSaveInfo(&rsi);
-        if (rdbSave(server.rdb_filename,rsiptr) != C_OK) {
->>>>>>> 624568ae
             addReply(c,shared.err);
             return;
         }
@@ -417,11 +370,7 @@
         }
         serverLog(LL_WARNING,"DB reloaded by DEBUG RELOAD");
         addReply(c,shared.ok);
-<<<<<<< HEAD
     } else if (!strcasecmp(ptrFromObj(c->argv[1]),"loadaof")) {
-=======
-    } else if (!strcasecmp(c->argv[1]->ptr,"loadaof")) {
->>>>>>> 624568ae
         if (server.aof_state != AOF_OFF) flushAppendOnlyFile(1);
         emptyDb(-1,EMPTYDB_NO_FLAGS,NULL);
         protectClient(c);
@@ -507,7 +456,6 @@
                 (long long) sdslen(key),
                 (long long) sdsavail(key),
                 (long long) sdsZmallocSize(key),
-<<<<<<< HEAD
                 (long long) sdslen(ptrFromObj(val)),
                 (long long) sdsavail(ptrFromObj(val)),
                 (long long) getStringObjectSdsUsedMemory(val));
@@ -525,25 +473,6 @@
             addReplyStatus(c,"Ziplist structure printed on stdout");
         }
     } else if (!strcasecmp(ptrFromObj(c->argv[1]),"populate") &&
-=======
-                (long long) sdslen(val->ptr),
-                (long long) sdsavail(val->ptr),
-                (long long) getStringObjectSdsUsedMemory(val));
-        }
-    } else if (!strcasecmp(c->argv[1]->ptr,"ziplist") && c->argc == 3) {
-        robj *o;
-
-        if ((o = objectCommandLookupOrReply(c,c->argv[2],shared.nokeyerr))
-                == NULL) return;
-
-        if (o->encoding != OBJ_ENCODING_ZIPLIST) {
-            addReplyError(c,"Not an sds encoded string.");
-        } else {
-            ziplistRepr(o->ptr);
-            addReplyStatus(c,"Ziplist structure printed on stdout");
-        }
-    } else if (!strcasecmp(c->argv[1]->ptr,"populate") &&
->>>>>>> 624568ae
                c->argc >= 3 && c->argc <= 5) {
         long keys, j;
         robj *key, *val;
@@ -570,22 +499,14 @@
             else {
                 int buflen = strlen(buf);
                 val = createStringObject(NULL,valsize);
-<<<<<<< HEAD
                 memcpy(ptrFromObj(val), buf, valsize<=buflen? valsize: buflen);
-=======
-                memcpy(val->ptr, buf, valsize<=buflen? valsize: buflen);
->>>>>>> 624568ae
             }
             dbAdd(c->db,key,val);
             signalModifiedKey(c->db,key);
             decrRefCount(key);
         }
         addReply(c,shared.ok);
-<<<<<<< HEAD
     } else if (!strcasecmp(ptrFromObj(c->argv[1]),"digest") && c->argc == 2) {
-=======
-    } else if (!strcasecmp(c->argv[1]->ptr,"digest") && c->argc == 2) {
->>>>>>> 624568ae
         /* DEBUG DIGEST (form without keys specified) */
         unsigned char digest[20];
         sds d = sdsempty();
@@ -594,11 +515,7 @@
         for (int i = 0; i < 20; i++) d = sdscatprintf(d, "%02x",digest[i]);
         addReplyStatus(c,d);
         sdsfree(d);
-<<<<<<< HEAD
     } else if (!strcasecmp(ptrFromObj(c->argv[1]),"digest-value") && c->argc >= 2) {
-=======
-    } else if (!strcasecmp(c->argv[1]->ptr,"digest-value") && c->argc >= 2) {
->>>>>>> 624568ae
         /* DEBUG DIGEST-VALUE key key key ... key. */
         addReplyArrayLen(c,c->argc-2);
         for (int j = 2; j < c->argc; j++) {
@@ -612,17 +529,10 @@
             addReplyStatus(c,d);
             sdsfree(d);
         }
-<<<<<<< HEAD
     } else if (!strcasecmp(ptrFromObj(c->argv[1]),"protocol") && c->argc == 3) {
         /* DEBUG PROTOCOL [string|integer|double|bignum|null|array|set|map|
          *                 attrib|push|verbatim|true|false|state|err|bloberr] */
         char *name = ptrFromObj(c->argv[2]);
-=======
-    } else if (!strcasecmp(c->argv[1]->ptr,"protocol") && c->argc == 3) {
-        /* DEBUG PROTOCOL [string|integer|double|bignum|null|array|set|map|
-         *                 attrib|push|verbatim|true|false|state|err|bloberr] */
-        char *name = c->argv[2]->ptr;
->>>>>>> 624568ae
         if (!strcasecmp(name,"string")) {
             addReplyBulkCString(c,"Hello World");
         } else if (!strcasecmp(name,"integer")) {
@@ -671,13 +581,8 @@
         } else {
             addReplyError(c,"Wrong protocol type name. Please use one of the following: string|integer|double|bignum|null|array|set|map|attrib|push|verbatim|true|false|state|err|bloberr");
         }
-<<<<<<< HEAD
     } else if (!strcasecmp(ptrFromObj(c->argv[1]),"sleep") && c->argc == 3) {
         double dtime = strtod(ptrFromObj(c->argv[2]),NULL);
-=======
-    } else if (!strcasecmp(c->argv[1]->ptr,"sleep") && c->argc == 3) {
-        double dtime = strtod(c->argv[2]->ptr,NULL);
->>>>>>> 624568ae
         long long utime = dtime*1000000;
         struct timespec tv;
 
@@ -734,11 +639,7 @@
         stats = sdscat(stats,buf);
 
         addReplyBulkSds(c,stats);
-<<<<<<< HEAD
     } else if (!strcasecmp(ptrFromObj(c->argv[1]),"htstats-key") && c->argc == 3) {
-=======
-    } else if (!strcasecmp(c->argv[1]->ptr,"htstats-key") && c->argc == 3) {
->>>>>>> 624568ae
         robj *o;
         dict *ht = NULL;
 
@@ -749,21 +650,12 @@
         switch (o->encoding) {
         case OBJ_ENCODING_SKIPLIST:
             {
-<<<<<<< HEAD
                 zset *zs = ptrFromObj(o);
                 ht = zs->pdict;
             }
             break;
         case OBJ_ENCODING_HT:
             ht = ptrFromObj(o);
-=======
-                zset *zs = o->ptr;
-                ht = zs->dict;
-            }
-            break;
-        case OBJ_ENCODING_HT:
-            ht = o->ptr;
->>>>>>> 624568ae
             break;
         }
 
@@ -775,20 +667,12 @@
             dictGetStats(buf,sizeof(buf),ht);
             addReplyBulkCString(c,buf);
         }
-<<<<<<< HEAD
     } else if (!strcasecmp(ptrFromObj(c->argv[1]),"change-repl-id") && c->argc == 2) {
-=======
-    } else if (!strcasecmp(c->argv[1]->ptr,"change-repl-id") && c->argc == 2) {
->>>>>>> 624568ae
         serverLog(LL_WARNING,"Changing replication IDs after receiving DEBUG change-repl-id");
         changeReplicationId();
         clearReplicationId2();
         addReply(c,shared.ok);
-<<<<<<< HEAD
     } else if (!strcasecmp(ptrFromObj(c->argv[1]),"stringmatch-test") && c->argc == 2)
-=======
-    } else if (!strcasecmp(c->argv[1]->ptr,"stringmatch-test") && c->argc == 2)
->>>>>>> 624568ae
     {
         stringmatchlen_fuzz_test();
         addReplyStatus(c,"Apparently Redis did not crash: test passed");
@@ -857,11 +741,7 @@
     } else if (o->type == OBJ_ZSET) {
         serverLog(LL_WARNING,"Sorted set size: %d", (int) zsetLength(o));
         if (o->encoding == OBJ_ENCODING_SKIPLIST)
-<<<<<<< HEAD
             serverLog(LL_WARNING,"Skiplist level: %d", (int) ((const zset*)ptrFromObj(o))->zsl->level);
-=======
-            serverLog(LL_WARNING,"Skiplist level: %d", (int) ((const zset*)o->ptr)->zsl->level);
->>>>>>> 624568ae
     }
 }
 
