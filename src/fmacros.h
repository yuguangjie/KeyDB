--- conflicted
+++ resolved
@@ -33,15 +33,8 @@
 #define _DEFAULT_SOURCE 1
 
 #if defined(__linux__)
-<<<<<<< HEAD
-#ifndef __cplusplus
-#define _GNU_SOURCE
-#define _DEFAULT_SOURCE
-=======
 #define _GNU_SOURCE 1
 #define _DEFAULT_SOURCE 1
->>>>>>> 06d4b7ef
-#endif
 #endif
 
 #if defined(_AIX)
