--- conflicted
+++ resolved
@@ -137,13 +137,9 @@
      * children, an additional value pointer is present (as you can see
      * in the representation above as "value-ptr" field).
      */
-<<<<<<< HEAD
-    unsigned char data[ZERO_LENGTH_ARRAY_LENGTH];
-=======
 #ifndef __cplusplus
     unsigned char data[];
 #endif
->>>>>>> 06d4b7ef
 } raxNode;
 
 typedef struct rax {
