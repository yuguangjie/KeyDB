/* Redis CLI (command line interface)
 *
 * Copyright (c) 2009-2012, Salvatore Sanfilippo <antirez at gmail dot com>
 * All rights reserved.
 *
 * Redistribution and use in source and binary forms, with or without
 * modification, are permitted provided that the following conditions are met:
 *
 *   * Redistributions of source code must retain the above copyright notice,
 *     this list of conditions and the following disclaimer.
 *   * Redistributions in binary form must reproduce the above copyright
 *     notice, this list of conditions and the following disclaimer in the
 *     documentation and/or other materials provided with the distribution.
 *   * Neither the name of Redis nor the names of its contributors may be used
 *     to endorse or promote products derived from this software without
 *     specific prior written permission.
 *
 * THIS SOFTWARE IS PROVIDED BY THE COPYRIGHT HOLDERS AND CONTRIBUTORS "AS IS"
 * AND ANY EXPRESS OR IMPLIED WARRANTIES, INCLUDING, BUT NOT LIMITED TO, THE
 * IMPLIED WARRANTIES OF MERCHANTABILITY AND FITNESS FOR A PARTICULAR PURPOSE
 * ARE DISCLAIMED. IN NO EVENT SHALL THE COPYRIGHT OWNER OR CONTRIBUTORS BE
 * LIABLE FOR ANY DIRECT, INDIRECT, INCIDENTAL, SPECIAL, EXEMPLARY, OR
 * CONSEQUENTIAL DAMAGES (INCLUDING, BUT NOT LIMITED TO, PROCUREMENT OF
 * SUBSTITUTE GOODS OR SERVICES; LOSS OF USE, DATA, OR PROFITS; OR BUSINESS
 * INTERRUPTION) HOWEVER CAUSED AND ON ANY THEORY OF LIABILITY, WHETHER IN
 * CONTRACT, STRICT LIABILITY, OR TORT (INCLUDING NEGLIGENCE OR OTHERWISE)
 * ARISING IN ANY WAY OUT OF THE USE OF THIS SOFTWARE, EVEN IF ADVISED OF THE
 * POSSIBILITY OF SUCH DAMAGE.
 */

#include "fmacros.h"
#include "version.h"

#include <stdio.h>
#include <string.h>
#include <stdlib.h>
#include <signal.h>
#include <unistd.h>
#include <time.h>
#include <ctype.h>
#include <errno.h>
#include <sys/stat.h>
#include <sys/time.h>
#include <assert.h>
#include <fcntl.h>
#include <limits.h>
#include <math.h>

#include <hiredis.h>
#include <sds.h> /* use sds.h from hiredis, so that only one set of sds functions will be present in the binary */
#include "dict.h"
#include "adlist.h"
#include "zmalloc.h"
#include "linenoise.h"
#include "help.h"
#include "anet.h"
#include "ae.h"
#include "storage.h"

#define UNUSED(V) ((void) V)

#define OUTPUT_STANDARD 0
#define OUTPUT_RAW 1
#define OUTPUT_CSV 2
#define REDIS_CLI_KEEPALIVE_INTERVAL 15 /* seconds */
#define REDIS_CLI_DEFAULT_PIPE_TIMEOUT 30 /* seconds */
#define REDIS_CLI_HISTFILE_ENV "REDISCLI_HISTFILE"
#define REDIS_CLI_HISTFILE_DEFAULT ".rediscli_history"
#define REDIS_CLI_RCFILE_ENV "REDISCLI_RCFILE"
#define REDIS_CLI_RCFILE_DEFAULT ".redisclirc"
#define REDIS_CLI_AUTH_ENV "REDISCLI_AUTH"

#define CLUSTER_MANAGER_SLOTS               16384
#define CLUSTER_MANAGER_MIGRATE_TIMEOUT     60000
#define CLUSTER_MANAGER_MIGRATE_PIPELINE    10
#define CLUSTER_MANAGER_REBALANCE_THRESHOLD 2

#define CLUSTER_MANAGER_INVALID_HOST_ARG \
    "[ERR] Invalid arguments: you need to pass either a valid " \
    "address (ie. 120.0.0.1:7000) or space separated IP " \
    "and port (ie. 120.0.0.1 7000)\n"
#define CLUSTER_MANAGER_MODE() (config.cluster_manager_command.name != NULL)
#define CLUSTER_MANAGER_MASTERS_COUNT(nodes, replicas) (nodes/(replicas + 1))
#define CLUSTER_MANAGER_COMMAND(n,...) \
        (redisCommand(n->context, __VA_ARGS__))

#define CLUSTER_MANAGER_NODE_ARRAY_FREE(array) zfree(array->alloc)

#define CLUSTER_MANAGER_PRINT_REPLY_ERROR(n, err) \
    clusterManagerLogErr("Node %s:%d replied with error:\n%s\n", \
                         n->ip, n->port, err);

#define clusterManagerLogInfo(...) \
    clusterManagerLog(CLUSTER_MANAGER_LOG_LVL_INFO,__VA_ARGS__)

#define clusterManagerLogErr(...) \
    clusterManagerLog(CLUSTER_MANAGER_LOG_LVL_ERR,__VA_ARGS__)

#define clusterManagerLogWarn(...) \
    clusterManagerLog(CLUSTER_MANAGER_LOG_LVL_WARN,__VA_ARGS__)

#define clusterManagerLogOk(...) \
    clusterManagerLog(CLUSTER_MANAGER_LOG_LVL_SUCCESS,__VA_ARGS__)

#define CLUSTER_MANAGER_FLAG_MYSELF     1 << 0
#define CLUSTER_MANAGER_FLAG_SLAVE      1 << 1
#define CLUSTER_MANAGER_FLAG_FRIEND     1 << 2
#define CLUSTER_MANAGER_FLAG_NOADDR     1 << 3
#define CLUSTER_MANAGER_FLAG_DISCONNECT 1 << 4
#define CLUSTER_MANAGER_FLAG_FAIL       1 << 5

#define CLUSTER_MANAGER_CMD_FLAG_FIX            1 << 0
#define CLUSTER_MANAGER_CMD_FLAG_SLAVE          1 << 1
#define CLUSTER_MANAGER_CMD_FLAG_YES            1 << 2
#define CLUSTER_MANAGER_CMD_FLAG_AUTOWEIGHTS    1 << 3
#define CLUSTER_MANAGER_CMD_FLAG_EMPTYMASTER    1 << 4
#define CLUSTER_MANAGER_CMD_FLAG_SIMULATE       1 << 5
#define CLUSTER_MANAGER_CMD_FLAG_REPLACE        1 << 6
#define CLUSTER_MANAGER_CMD_FLAG_COPY           1 << 7
#define CLUSTER_MANAGER_CMD_FLAG_COLOR          1 << 8
#define CLUSTER_MANAGER_CMD_FLAG_CHECK_OWNERS   1 << 9

#define CLUSTER_MANAGER_OPT_GETFRIENDS  1 << 0
#define CLUSTER_MANAGER_OPT_COLD        1 << 1
#define CLUSTER_MANAGER_OPT_UPDATE      1 << 2
#define CLUSTER_MANAGER_OPT_QUIET       1 << 6
#define CLUSTER_MANAGER_OPT_VERBOSE     1 << 7

#define CLUSTER_MANAGER_LOG_LVL_INFO    1
#define CLUSTER_MANAGER_LOG_LVL_WARN    2
#define CLUSTER_MANAGER_LOG_LVL_ERR     3
#define CLUSTER_MANAGER_LOG_LVL_SUCCESS 4

#define LOG_COLOR_BOLD      "29;1m"
#define LOG_COLOR_RED       "31;1m"
#define LOG_COLOR_GREEN     "32;1m"
#define LOG_COLOR_YELLOW    "33;1m"
#define LOG_COLOR_RESET     "0m"

/* cliConnect() flags. */
#define CC_FORCE (1<<0)         /* Re-connect if already connected. */
#define CC_QUIET (1<<1)         /* Don't log connecting errors. */

/* --latency-dist palettes. */
int spectrum_palette_color_size = 19;
int spectrum_palette_color[] = {0,233,234,235,237,239,241,243,245,247,144,143,142,184,226,214,208,202,196};

int spectrum_palette_mono_size = 13;
int spectrum_palette_mono[] = {0,233,234,235,237,239,241,243,245,247,249,251,253};

/* The actual palette in use. */
int *spectrum_palette;
int spectrum_palette_size;

/* Dict Helpers */

static uint64_t dictSdsHash(const void *key);
static int dictSdsKeyCompare(void *privdata, const void *key1,
    const void *key2);
static void dictSdsDestructor(void *privdata, void *val);
static void dictListDestructor(void *privdata, void *val);

/* Cluster Manager Command Info */
typedef struct clusterManagerCommand {
    char *name;
    int argc;
    char **argv;
    int flags;
    int replicas;
    char *from;
    char *to;
    char **weight;
    int weight_argc;
    char *master_id;
    int slots;
    int timeout;
    int pipeline;
    float threshold;
} clusterManagerCommand;

static void createClusterManagerCommand(char *cmdname, int argc, char **argv);


static redisContext *context;
static struct config {
    char *hostip;
    int hostport;
    char *hostsocket;
    long repeat;
    long interval;
    int dbnum;
    int interactive;
    int shutdown;
    int monitor_mode;
    int pubsub_mode;
    int latency_mode;
    int latency_dist_mode;
    int latency_history;
    int lru_test_mode;
    long long lru_test_sample_size;
    int cluster_mode;
    int cluster_reissue_command;
    int slave_mode;
    int pipe_mode;
    int pipe_timeout;
    int getrdb_mode;
    int stat_mode;
    int scan_mode;
    int intrinsic_latency_mode;
    int intrinsic_latency_duration;
    char *pattern;
    char *rdb_filename;
    int bigkeys;
<<<<<<< HEAD
=======
    int memkeys;
    unsigned memkeys_samples;
>>>>>>> 624568ae
    int hotkeys;
    int stdinarg; /* get last arg from stdin. (-x option) */
    char *auth;
    int output; /* output mode, see OUTPUT_* defines */
    sds mb_delim;
    char prompt[128];
    char *eval;
    int eval_ldb;
    int eval_ldb_sync;  /* Ask for synchronous mode of the Lua debugger. */
    int eval_ldb_end;   /* Lua debugging session ended. */
    int enable_ldb_on_eval; /* Handle manual SCRIPT DEBUG + EVAL commands. */
    int last_cmd_type;
    int verbose;
    clusterManagerCommand cluster_manager_command;
    int no_auth_warning;
} config;

/* User preferences. */
static struct pref {
    int hints;
} pref;

static volatile sig_atomic_t force_cancel_loop = 0;
static void usage(void);
static void slaveMode(void);
char *redisGitSHA1(void);
char *redisGitDirty(void);
static int cliConnect(int force);

static char *getInfoField(char *info, char *field);
static long getLongInfoField(char *info, char *field);

/*------------------------------------------------------------------------------
 * Utility functions
 *--------------------------------------------------------------------------- */

uint16_t crc16(const char *buf, int len);

static long long ustime(void) {
    struct timeval tv;
    long long ust;

    gettimeofday(&tv, NULL);
    ust = ((long long)tv.tv_sec)*1000000;
    ust += tv.tv_usec;
    return ust;
}

static long long mstime(void) {
    return ustime()/1000;
}

static void cliRefreshPrompt(void) {
    if (config.eval_ldb) return;

    sds prompt = sdsempty();
    if (config.hostsocket != NULL) {
        prompt = sdscatfmt(prompt,"redis %s",config.hostsocket);
    } else {
        char addr[256];
        anetFormatAddr(addr, sizeof(addr), config.hostip, config.hostport);
        prompt = sdscatlen(prompt,addr,strlen(addr));
    }

    /* Add [dbnum] if needed */
    if (config.dbnum != 0)
        prompt = sdscatfmt(prompt,"[%i]",config.dbnum);

    /* Copy the prompt in the static buffer. */
    prompt = sdscatlen(prompt,"> ",2);
    snprintf(config.prompt,sizeof(config.prompt),"%s",prompt);
    sdsfree(prompt);
}

/* Return the name of the dotfile for the specified 'dotfilename'.
 * Normally it just concatenates user $HOME to the file specified
 * in 'dotfilename'. However if the environment varialbe 'envoverride'
 * is set, its value is taken as the path.
 *
 * The function returns NULL (if the file is /dev/null or cannot be
 * obtained for some error), or an SDS string that must be freed by
 * the user. */
static sds getDotfilePath(char *envoverride, char *dotfilename) {
    char *path = NULL;
    sds dotPath = NULL;

    /* Check the env for a dotfile override. */
    path = getenv(envoverride);
    if (path != NULL && *path != '\0') {
        if (!strcmp("/dev/null", path)) {
            return NULL;
        }

        /* If the env is set, return it. */
        dotPath = sdsnew(path);
    } else {
        char *home = getenv("HOME");
        if (home != NULL && *home != '\0') {
            /* If no override is set use $HOME/<dotfilename>. */
            dotPath = sdscatprintf(sdsempty(), "%s/%s", home, dotfilename);
        }
    }
    return dotPath;
}

/* URL-style percent decoding. */
#define isHexChar(c) (isdigit(c) || (c >= 'a' && c <= 'f'))
#define decodeHexChar(c) (isdigit(c) ? c - '0' : c - 'a' + 10)
#define decodeHex(h, l) ((decodeHexChar(h) << 4) + decodeHexChar(l))

static sds percentDecode(const char *pe, size_t len) {
    const char *end = pe + len;
    sds ret = sdsempty();
    const char *curr = pe;

    while (curr < end) {
        if (*curr == '%') {
            if ((end - curr) < 2) {
                fprintf(stderr, "Incomplete URI encoding\n");
                exit(1);
            }

            char h = tolower(*(++curr));
            char l = tolower(*(++curr));
            if (!isHexChar(h) || !isHexChar(l)) {
                fprintf(stderr, "Illegal character in URI encoding\n");
                exit(1);
            }
            char c = decodeHex(h, l);
            ret = sdscatlen(ret, &c, 1);
            curr++;
        } else {
            ret = sdscatlen(ret, curr++, 1);
        }
    }

    return ret;
}

/* Parse a URI and extract the server connection information.
 * URI scheme is based on the the provisional specification[1] excluding support
 * for query parameters. Valid URIs are:
 *   scheme:    "redis://"
 *   authority: [<username> ":"] <password> "@"] [<hostname> [":" <port>]]
 *   path:      ["/" [<db>]]
 *
 *  [1]: https://www.iana.org/assignments/uri-schemes/prov/redis */
static void parseRedisUri(const char *uri) {

    const char *scheme = "redis://";
    const char *curr = uri;
    const char *end = uri + strlen(uri);
    const char *userinfo, *username, *port, *host, *path;

    /* URI must start with a valid scheme. */
    if (strncasecmp(scheme, curr, strlen(scheme))) {
        fprintf(stderr,"Invalid URI scheme\n");
        exit(1);
    }
    curr += strlen(scheme);
    if (curr == end) return;

    /* Extract user info. */
    if ((userinfo = strchr(curr,'@'))) {
        if ((username = strchr(curr, ':')) && username < userinfo) {
            /* If provided, username is ignored. */
            curr = username + 1;
        }

        config.auth = percentDecode(curr, userinfo - curr);
        curr = userinfo + 1;
    }
    if (curr == end) return;

    /* Extract host and port. */
    path = strchr(curr, '/');
    if (*curr != '/') {
        host = path ? path - 1 : end;
        if ((port = strchr(curr, ':'))) {
            config.hostport = atoi(port + 1);
            host = port - 1;
        }
        config.hostip = sdsnewlen(curr, host - curr + 1);
    }
    curr = path ? path + 1 : end;
    if (curr == end) return;

    /* Extract database number. */
    config.dbnum = atoi(curr);
}

static uint64_t dictSdsHash(const void *key) {
    return dictGenHashFunction((unsigned char*)key, sdslen((char*)key));
}

static int dictSdsKeyCompare(void *privdata, const void *key1,
        const void *key2)
{
    int l1,l2;
    DICT_NOTUSED(privdata);

    l1 = sdslen((sds)key1);
    l2 = sdslen((sds)key2);
    if (l1 != l2) return 0;
    return memcmp(key1, key2, l1) == 0;
}

static void dictSdsDestructor(void *privdata, void *val)
{
    DICT_NOTUSED(privdata);
    sdsfree(val);
}

void dictListDestructor(void *privdata, void *val)
{
    DICT_NOTUSED(privdata);
    listRelease((list*)val);
}

/* _serverAssert is needed by dict */
void _serverAssert(const char *estr, const char *file, int line) {
    fprintf(stderr, "=== ASSERTION FAILED ===");
    fprintf(stderr, "==> %s:%d '%s' is not true",file,line,estr);
    *((char*)-1) = 'x';
}

/*------------------------------------------------------------------------------
 * Help functions
 *--------------------------------------------------------------------------- */

#define CLI_HELP_COMMAND 1
#define CLI_HELP_GROUP 2

typedef struct {
    int type;
    int argc;
    sds *argv;
    sds full;

    /* Only used for help on commands */
    struct commandHelp *org;
} helpEntry;

static helpEntry *helpEntries;
static int helpEntriesLen;

static sds cliVersion(void) {
    sds version;
    version = sdscatprintf(sdsempty(), "%s", REDIS_VERSION);

    /* Add git commit and working tree status when available */
    if (strtoll(redisGitSHA1(),NULL,16)) {
        version = sdscatprintf(version, " (git:%s", redisGitSHA1());
        if (strtoll(redisGitDirty(),NULL,10))
            version = sdscatprintf(version, "-dirty");
        version = sdscat(version, ")");
    }
    return version;
}

static void cliInitHelp(void) {
    int commandslen = sizeof(commandHelp)/sizeof(struct commandHelp);
    int groupslen = sizeof(commandGroups)/sizeof(char*);
    int i, len, pos = 0;
    helpEntry tmp;

    helpEntriesLen = len = commandslen+groupslen;
    helpEntries = zmalloc(sizeof(helpEntry)*len, MALLOC_LOCAL);

    for (i = 0; i < groupslen; i++) {
        tmp.argc = 1;
        tmp.argv = zmalloc(sizeof(sds), MALLOC_LOCAL);
        tmp.argv[0] = sdscatprintf(sdsempty(),"@%s",commandGroups[i]);
        tmp.full = tmp.argv[0];
        tmp.type = CLI_HELP_GROUP;
        tmp.org = NULL;
        helpEntries[pos++] = tmp;
    }

    for (i = 0; i < commandslen; i++) {
        tmp.argv = sdssplitargs(commandHelp[i].name,&tmp.argc);
        tmp.full = sdsnew(commandHelp[i].name);
        tmp.type = CLI_HELP_COMMAND;
        tmp.org = &commandHelp[i];
        helpEntries[pos++] = tmp;
    }
}

/* cliInitHelp() setups the helpEntries array with the command and group
 * names from the help.h file. However the Redis instance we are connecting
 * to may support more commands, so this function integrates the previous
 * entries with additional entries obtained using the COMMAND command
 * available in recent versions of Redis. */
static void cliIntegrateHelp(void) {
    if (cliConnect(CC_QUIET) == REDIS_ERR) return;

    redisReply *reply = redisCommand(context, "COMMAND");
    if(reply == NULL || reply->type != REDIS_REPLY_ARRAY) return;

    /* Scan the array reported by COMMAND and fill only the entries that
     * don't already match what we have. */
    for (size_t j = 0; j < reply->elements; j++) {
        redisReply *entry = reply->element[j];
        if (entry->type != REDIS_REPLY_ARRAY || entry->elements < 4 ||
            entry->element[0]->type != REDIS_REPLY_STRING ||
            entry->element[1]->type != REDIS_REPLY_INTEGER ||
            entry->element[3]->type != REDIS_REPLY_INTEGER) return;
        char *cmdname = entry->element[0]->str;
        int i;

        for (i = 0; i < helpEntriesLen; i++) {
            helpEntry *he = helpEntries+i;
            if (!strcasecmp(he->argv[0],cmdname))
                break;
        }
        if (i != helpEntriesLen) continue;

        helpEntriesLen++;
        helpEntries = zrealloc(helpEntries,sizeof(helpEntry)*helpEntriesLen, MALLOC_LOCAL);
        helpEntry *new = helpEntries+(helpEntriesLen-1);

        new->argc = 1;
        new->argv = zmalloc(sizeof(sds), MALLOC_LOCAL);
        new->argv[0] = sdsnew(cmdname);
        new->full = new->argv[0];
        new->type = CLI_HELP_COMMAND;
        sdstoupper(new->argv[0]);

        struct commandHelp *ch = zmalloc(sizeof(*ch), MALLOC_LOCAL);
        ch->name = new->argv[0];
        ch->params = sdsempty();
        int args = llabs(entry->element[1]->integer);
        args--; /* Remove the command name itself. */
        if (entry->element[3]->integer == 1) {
            ch->params = sdscat(ch->params,"key ");
            args--;
        }
        while(args-- > 0) ch->params = sdscat(ch->params,"arg ");
        if (entry->element[1]->integer < 0)
            ch->params = sdscat(ch->params,"...options...");
        ch->summary = "Help not available";
        ch->group = 0;
        ch->since = "not known";
        new->org = ch;
    }
    freeReplyObject(reply);
}

/* Output command help to stdout. */
static void cliOutputCommandHelp(struct commandHelp *help, int group) {
    printf("\r\n  \x1b[1m%s\x1b[0m \x1b[90m%s\x1b[0m\r\n", help->name, help->params);
    printf("  \x1b[33msummary:\x1b[0m %s\r\n", help->summary);
    printf("  \x1b[33msince:\x1b[0m %s\r\n", help->since);
    if (group) {
        printf("  \x1b[33mgroup:\x1b[0m %s\r\n", commandGroups[help->group]);
    }
}

/* Print generic help. */
static void cliOutputGenericHelp(void) {
    sds version = cliVersion();
    printf(
        "keydb-cli %s\n"
        "To get help about Redis commands type:\n"
        "      \"help @<group>\" to get a list of commands in <group>\n"
        "      \"help <command>\" for help on <command>\n"
        "      \"help <tab>\" to get a list of possible help topics\n"
        "      \"quit\" to exit\n"
        "\n"
<<<<<<< HEAD
        "To set keydb-cli preferences:\n"
=======
        "To set redis-cli preferences:\n"
>>>>>>> 624568ae
        "      \":set hints\" enable online hints\n"
        "      \":set nohints\" disable online hints\n"
        "Set your preferences in ~/.redisclirc\n",
        version
    );
    sdsfree(version);
}

/* Output all command help, filtering by group or command name. */
static void cliOutputHelp(int argc, char **argv) {
    int i, j, len;
    int group = -1;
    helpEntry *entry;
    struct commandHelp *help;

    if (argc == 0) {
        cliOutputGenericHelp();
        return;
    } else if (argc > 0 && argv[0][0] == '@') {
        len = sizeof(commandGroups)/sizeof(char*);
        for (i = 0; i < len; i++) {
            if (strcasecmp(argv[0]+1,commandGroups[i]) == 0) {
                group = i;
                break;
            }
        }
    }

    assert(argc > 0);
    for (i = 0; i < helpEntriesLen; i++) {
        entry = &helpEntries[i];
        if (entry->type != CLI_HELP_COMMAND) continue;

        help = entry->org;
        if (group == -1) {
            /* Compare all arguments */
            if (argc == entry->argc) {
                for (j = 0; j < argc; j++) {
                    if (strcasecmp(argv[j],entry->argv[j]) != 0) break;
                }
                if (j == argc) {
                    cliOutputCommandHelp(help,1);
                }
            }
        } else {
            if (group == help->group) {
                cliOutputCommandHelp(help,0);
            }
        }
    }
    printf("\r\n");
}

/* Linenoise completion callback. */
static void completionCallback(const char *buf, linenoiseCompletions *lc) {
    size_t startpos = 0;
    int mask;
    int i;
    size_t matchlen;
    sds tmp;

    if (strncasecmp(buf,"help ",5) == 0) {
        startpos = 5;
        while (isspace(buf[startpos])) startpos++;
        mask = CLI_HELP_COMMAND | CLI_HELP_GROUP;
    } else {
        mask = CLI_HELP_COMMAND;
    }

    for (i = 0; i < helpEntriesLen; i++) {
        if (!(helpEntries[i].type & mask)) continue;

        matchlen = strlen(buf+startpos);
        if (strncasecmp(buf+startpos,helpEntries[i].full,matchlen) == 0) {
            tmp = sdsnewlen(buf,startpos);
            tmp = sdscat(tmp,helpEntries[i].full);
            linenoiseAddCompletion(lc,tmp);
            sdsfree(tmp);
        }
    }
}

/* Linenoise hints callback. */
static char *hintsCallback(const char *buf, int *color, int *bold) {
    if (!pref.hints) return NULL;

    int i, argc, buflen = strlen(buf);
    sds *argv = sdssplitargs(buf,&argc);
    int endspace = buflen && isspace(buf[buflen-1]);

    /* Check if the argument list is empty and return ASAP. */
    if (argc == 0) {
        sdsfreesplitres(argv,argc);
        return NULL;
    }

    for (i = 0; i < helpEntriesLen; i++) {
        if (!(helpEntries[i].type & CLI_HELP_COMMAND)) continue;

        if (strcasecmp(argv[0],helpEntries[i].full) == 0)
        {
            *color = 90;
            *bold = 0;
            sds hint = sdsnew(helpEntries[i].org->params);

            /* Remove arguments from the returned hint to show only the
             * ones the user did not yet typed. */
            int toremove = argc-1;
            while(toremove > 0 && sdslen(hint)) {
                if (hint[0] == '[') break;
                if (hint[0] == ' ') toremove--;
                sdsrange(hint,1,-1);
            }

            /* Add an initial space if needed. */
            if (!endspace) {
                sds newhint = sdsnewlen(" ",1);
                newhint = sdscatsds(newhint,hint);
                sdsfree(hint);
                hint = newhint;
            }

            sdsfreesplitres(argv,argc);
            return hint;
        }
    }
    sdsfreesplitres(argv,argc);
    return NULL;
}

static void freeHintsCallback(void *ptr) {
    sdsfree(ptr);
}

/*------------------------------------------------------------------------------
 * Networking / parsing
 *--------------------------------------------------------------------------- */

/* Send AUTH command to the server */
static int cliAuth(void) {
    redisReply *reply;
    if (config.auth == NULL) return REDIS_OK;

    reply = redisCommand(context,"AUTH %s",config.auth);
    if (reply != NULL) {
        freeReplyObject(reply);
        return REDIS_OK;
    }
    return REDIS_ERR;
}

/* Send SELECT dbnum to the server */
static int cliSelect(void) {
    redisReply *reply;
    if (config.dbnum == 0) return REDIS_OK;

    reply = redisCommand(context,"SELECT %d",config.dbnum);
    if (reply != NULL) {
        int result = REDIS_OK;
        if (reply->type == REDIS_REPLY_ERROR) result = REDIS_ERR;
        freeReplyObject(reply);
        return result;
    }
    return REDIS_ERR;
}

/* Connect to the server. It is possible to pass certain flags to the function:
 *      CC_FORCE: The connection is performed even if there is already
 *                a connected socket.
 *      CC_QUIET: Don't print errors if connection fails. */
static int cliConnect(int flags) {
    if (context == NULL || flags & CC_FORCE) {
        if (context != NULL) {
            redisFree(context);
        }

        if (config.hostsocket == NULL) {
            context = redisConnect(config.hostip,config.hostport);
        } else {
            context = redisConnectUnix(config.hostsocket);
        }

        if (context->err) {
            if (!(flags & CC_QUIET)) {
                fprintf(stderr,"Could not connect to Redis at ");
                if (config.hostsocket == NULL)
                    fprintf(stderr,"%s:%d: %s\n",
                        config.hostip,config.hostport,context->errstr);
                else
                    fprintf(stderr,"%s: %s\n",
                        config.hostsocket,context->errstr);
            }
            redisFree(context);
            context = NULL;
            return REDIS_ERR;
        }

        /* Set aggressive KEEP_ALIVE socket option in the Redis context socket
         * in order to prevent timeouts caused by the execution of long
         * commands. At the same time this improves the detection of real
         * errors. */
        anetKeepAlive(NULL, context->fd, REDIS_CLI_KEEPALIVE_INTERVAL);

        /* Do AUTH and select the right DB. */
        if (cliAuth() != REDIS_OK)
            return REDIS_ERR;
        if (cliSelect() != REDIS_OK)
            return REDIS_ERR;
    }
    return REDIS_OK;
}

static void cliPrintContextError(void) {
    if (context == NULL) return;
    fprintf(stderr,"Error: %s\n",context->errstr);
}

static sds cliFormatReplyTTY(redisReply *r, char *prefix) {
    sds out = sdsempty();
    switch (r->type) {
    case REDIS_REPLY_ERROR:
        out = sdscatprintf(out,"(error) %s\n", r->str);
    break;
    case REDIS_REPLY_STATUS:
        out = sdscat(out,r->str);
        out = sdscat(out,"\n");
    break;
    case REDIS_REPLY_INTEGER:
        out = sdscatprintf(out,"(integer) %lld\n",r->integer);
    break;
    case REDIS_REPLY_DOUBLE:
        out = sdscatprintf(out,"(double) %s\n",r->str);
    break;
    case REDIS_REPLY_STRING:
        /* If you are producing output for the standard output we want
        * a more interesting output with quoted characters and so forth */
        out = sdscatrepr(out,r->str,r->len);
        out = sdscat(out,"\n");
    break;
    case REDIS_REPLY_NIL:
        out = sdscat(out,"(nil)\n");
    break;
    case REDIS_REPLY_BOOL:
        out = sdscat(out,r->integer ? "(true)\n" : "(false)\n");
    break;
    case REDIS_REPLY_ARRAY:
    case REDIS_REPLY_MAP:
    case REDIS_REPLY_SET:
        if (r->elements == 0) {
            if (r->type == REDIS_REPLY_ARRAY)
                out = sdscat(out,"(empty array)\n");
            else if (r->type == REDIS_REPLY_MAP)
                out = sdscat(out,"(empty hash)\n");
            else if (r->type == REDIS_REPLY_SET)
                out = sdscat(out,"(empty set)\n");
            else
                out = sdscat(out,"(empty aggregate type)\n");
        } else {
            unsigned int i, idxlen = 0;
            char _prefixlen[16];
            char _prefixfmt[16];
            sds _prefix;
            sds tmp;

            /* Calculate chars needed to represent the largest index */
            i = r->elements;
            if (r->type == REDIS_REPLY_MAP) i /= 2;
            do {
                idxlen++;
                i /= 10;
            } while(i);

            /* Prefix for nested multi bulks should grow with idxlen+2 spaces */
            memset(_prefixlen,' ',idxlen+2);
            _prefixlen[idxlen+2] = '\0';
            _prefix = sdscat(sdsnew(prefix),_prefixlen);

            /* Setup prefix format for every entry */
            char numsep;
            if (r->type == REDIS_REPLY_SET) numsep = '~';
            else if (r->type == REDIS_REPLY_MAP) numsep = '#';
            else numsep = ')';
            snprintf(_prefixfmt,sizeof(_prefixfmt),"%%s%%%ud%c ",idxlen,numsep);

            for (i = 0; i < r->elements; i++) {
                unsigned int human_idx = (r->type == REDIS_REPLY_MAP) ?
                                         i/2 : i;
                human_idx++; /* Make it 1-based. */

                /* Don't use the prefix for the first element, as the parent
                 * caller already prepended the index number. */
                out = sdscatprintf(out,_prefixfmt,i == 0 ? "" : prefix,human_idx);

                /* Format the multi bulk entry */
                tmp = cliFormatReplyTTY(r->element[i],_prefix);
                out = sdscatlen(out,tmp,sdslen(tmp));
                sdsfree(tmp);

                /* For maps, format the value as well. */
                if (r->type == REDIS_REPLY_MAP) {
                    i++;
                    sdsrange(out,0,-2);
                    out = sdscat(out," => ");
                    tmp = cliFormatReplyTTY(r->element[i],_prefix);
                    out = sdscatlen(out,tmp,sdslen(tmp));
                    sdsfree(tmp);
                }
            }
            sdsfree(_prefix);
        }
    break;
    default:
        fprintf(stderr,"Unknown reply type: %d\n", r->type);
        exit(1);
    }
    return out;
}

int isColorTerm(void) {
    char *t = getenv("TERM");
    return t != NULL && strstr(t,"xterm") != NULL;
}

/* Helper  function for sdsCatColorizedLdbReply() appending colorize strings
 * to an SDS string. */
sds sdscatcolor(sds o, char *s, size_t len, char *color) {
    if (!isColorTerm()) return sdscatlen(o,s,len);

    int bold = strstr(color,"bold") != NULL;
    int ccode = 37; /* Defaults to white. */
    if (strstr(color,"red")) ccode = 31;
    else if (strstr(color,"green")) ccode = 32;
    else if (strstr(color,"yellow")) ccode = 33;
    else if (strstr(color,"blue")) ccode = 34;
    else if (strstr(color,"magenta")) ccode = 35;
    else if (strstr(color,"cyan")) ccode = 36;
    else if (strstr(color,"white")) ccode = 37;

    o = sdscatfmt(o,"\033[%i;%i;49m",bold,ccode);
    o = sdscatlen(o,s,len);
    o = sdscat(o,"\033[0m");
    return o;
}

/* Colorize Lua debugger status replies according to the prefix they
 * have. */
sds sdsCatColorizedLdbReply(sds o, char *s, size_t len) {
    char *color = "white";

    if (strstr(s,"<debug>")) color = "bold";
    if (strstr(s,"<redis>")) color = "green";
    if (strstr(s,"<reply>")) color = "cyan";
    if (strstr(s,"<error>")) color = "red";
    if (strstr(s,"<hint>")) color = "bold";
    if (strstr(s,"<value>") || strstr(s,"<retval>")) color = "magenta";
    if (len > 4 && isdigit(s[3])) {
        if (s[1] == '>') color = "yellow"; /* Current line. */
        else if (s[2] == '#') color = "bold"; /* Break point. */
    }
    return sdscatcolor(o,s,len,color);
}

static sds cliFormatReplyRaw(redisReply *r) {
    sds out = sdsempty(), tmp;
    size_t i;

    switch (r->type) {
    case REDIS_REPLY_NIL:
        /* Nothing... */
        break;
    case REDIS_REPLY_ERROR:
        out = sdscatlen(out,r->str,r->len);
        out = sdscatlen(out,"\n",1);
        break;
    case REDIS_REPLY_STATUS:
    case REDIS_REPLY_STRING:
        if (r->type == REDIS_REPLY_STATUS && config.eval_ldb) {
            /* The Lua debugger replies with arrays of simple (status)
             * strings. We colorize the output for more fun if this
             * is a debugging session. */

            /* Detect the end of a debugging session. */
            if (strstr(r->str,"<endsession>") == r->str) {
                config.enable_ldb_on_eval = 0;
                config.eval_ldb = 0;
                config.eval_ldb_end = 1; /* Signal the caller session ended. */
                config.output = OUTPUT_STANDARD;
                cliRefreshPrompt();
            } else {
                out = sdsCatColorizedLdbReply(out,r->str,r->len);
            }
        } else {
            out = sdscatlen(out,r->str,r->len);
        }
        break;
    case REDIS_REPLY_INTEGER:
        out = sdscatprintf(out,"%lld",r->integer);
        break;
    case REDIS_REPLY_ARRAY:
        for (i = 0; i < r->elements; i++) {
            if (i > 0) out = sdscat(out,config.mb_delim);
            tmp = cliFormatReplyRaw(r->element[i]);
            out = sdscatlen(out,tmp,sdslen(tmp));
            sdsfree(tmp);
        }
        break;
    default:
        fprintf(stderr,"Unknown reply type: %d\n", r->type);
        exit(1);
    }
    return out;
}

static sds cliFormatReplyCSV(redisReply *r) {
    unsigned int i;

    sds out = sdsempty();
    switch (r->type) {
    case REDIS_REPLY_ERROR:
        out = sdscat(out,"ERROR,");
        out = sdscatrepr(out,r->str,strlen(r->str));
    break;
    case REDIS_REPLY_STATUS:
        out = sdscatrepr(out,r->str,r->len);
    break;
    case REDIS_REPLY_INTEGER:
        out = sdscatprintf(out,"%lld",r->integer);
    break;
    case REDIS_REPLY_STRING:
        out = sdscatrepr(out,r->str,r->len);
    break;
    case REDIS_REPLY_NIL:
        out = sdscat(out,"NIL");
    break;
    case REDIS_REPLY_ARRAY:
        for (i = 0; i < r->elements; i++) {
            sds tmp = cliFormatReplyCSV(r->element[i]);
            out = sdscatlen(out,tmp,sdslen(tmp));
            if (i != r->elements-1) out = sdscat(out,",");
            sdsfree(tmp);
        }
    break;
    default:
        fprintf(stderr,"Unknown reply type: %d\n", r->type);
        exit(1);
    }
    return out;
}

static int cliReadReply(int output_raw_strings) {
    void *_reply;
    redisReply *reply;
    sds out = NULL;
    int output = 1;

    if (redisGetReply(context,&_reply) != REDIS_OK) {
        if (config.shutdown) {
            redisFree(context);
            context = NULL;
            return REDIS_OK;
        }
        if (config.interactive) {
            /* Filter cases where we should reconnect */
            if (context->err == REDIS_ERR_IO &&
                (errno == ECONNRESET || errno == EPIPE))
                return REDIS_ERR;
            if (context->err == REDIS_ERR_EOF)
                return REDIS_ERR;
        }
        cliPrintContextError();
        exit(1);
        return REDIS_ERR; /* avoid compiler warning */
    }

    reply = (redisReply*)_reply;

    config.last_cmd_type = reply->type;

    /* Check if we need to connect to a different node and reissue the
     * request. */
    if (config.cluster_mode && reply->type == REDIS_REPLY_ERROR &&
        (!strncmp(reply->str,"MOVED",5) || !strcmp(reply->str,"ASK")))
    {
        char *p = reply->str, *s;
        int slot;

        output = 0;
        /* Comments show the position of the pointer as:
         *
         * [S] for pointer 's'
         * [P] for pointer 'p'
         */
        s = strchr(p,' ');      /* MOVED[S]3999 127.0.0.1:6381 */
        p = strchr(s+1,' ');    /* MOVED[S]3999[P]127.0.0.1:6381 */
        *p = '\0';
        slot = atoi(s+1);
        s = strrchr(p+1,':');    /* MOVED 3999[P]127.0.0.1[S]6381 */
        *s = '\0';
        sdsfree(config.hostip);
        config.hostip = sdsnew(p+1);
        config.hostport = atoi(s+1);
        if (config.interactive)
            printf("-> Redirected to slot [%d] located at %s:%d\n",
                slot, config.hostip, config.hostport);
        config.cluster_reissue_command = 1;
        cliRefreshPrompt();
    }

    if (output) {
        if (output_raw_strings) {
            out = cliFormatReplyRaw(reply);
        } else {
            if (config.output == OUTPUT_RAW) {
                out = cliFormatReplyRaw(reply);
                out = sdscat(out,"\n");
            } else if (config.output == OUTPUT_STANDARD) {
                out = cliFormatReplyTTY(reply,"");
            } else if (config.output == OUTPUT_CSV) {
                out = cliFormatReplyCSV(reply);
                out = sdscat(out,"\n");
            }
        }
        fwrite(out,sdslen(out),1,stdout);
        sdsfree(out);
    }
    freeReplyObject(reply);
    return REDIS_OK;
}

static int cliSendCommand(int argc, char **argv, long repeat) {
    char *command = argv[0];
    size_t *argvlen;
    int j, output_raw;

    if (!config.eval_ldb && /* In debugging mode, let's pass "help" to Redis. */
        (!strcasecmp(command,"help") || !strcasecmp(command,"?"))) {
        cliOutputHelp(--argc, ++argv);
        return REDIS_OK;
    }

    if (context == NULL) return REDIS_ERR;

    output_raw = 0;
    if (!strcasecmp(command,"info") ||
        !strcasecmp(command,"lolwut") ||
        (argc >= 2 && !strcasecmp(command,"debug") &&
                       !strcasecmp(argv[1],"htstats")) ||
        (argc >= 2 && !strcasecmp(command,"debug") &&
                       !strcasecmp(argv[1],"htstats-key")) ||
        (argc >= 2 && !strcasecmp(command,"memory") &&
                      (!strcasecmp(argv[1],"malloc-stats") ||
                       !strcasecmp(argv[1],"doctor"))) ||
        (argc == 2 && !strcasecmp(command,"cluster") &&
                      (!strcasecmp(argv[1],"nodes") ||
                       !strcasecmp(argv[1],"info"))) ||
        (argc >= 2 && !strcasecmp(command,"client") &&
                       !strcasecmp(argv[1],"list")) ||
        (argc == 3 && !strcasecmp(command,"latency") &&
                       !strcasecmp(argv[1],"graph")) ||
        (argc == 2 && !strcasecmp(command,"latency") &&
                       !strcasecmp(argv[1],"doctor")))
    {
        output_raw = 1;
    }

    if (!strcasecmp(command,"shutdown")) config.shutdown = 1;
    if (!strcasecmp(command,"monitor")) config.monitor_mode = 1;
    if (!strcasecmp(command,"subscribe") ||
        !strcasecmp(command,"psubscribe")) config.pubsub_mode = 1;
    if (!strcasecmp(command,"sync") ||
        !strcasecmp(command,"psync")) config.slave_mode = 1;

    /* When the user manually calls SCRIPT DEBUG, setup the activation of
     * debugging mode on the next eval if needed. */
    if (argc == 3 && !strcasecmp(argv[0],"script") &&
                     !strcasecmp(argv[1],"debug"))
    {
        if (!strcasecmp(argv[2],"yes") || !strcasecmp(argv[2],"sync")) {
            config.enable_ldb_on_eval = 1;
        } else {
            config.enable_ldb_on_eval = 0;
        }
    }

    /* Actually activate LDB on EVAL if needed. */
    if (!strcasecmp(command,"eval") && config.enable_ldb_on_eval) {
        config.eval_ldb = 1;
        config.output = OUTPUT_RAW;
    }

    /* Setup argument length */
    argvlen = zmalloc(argc*sizeof(size_t), MALLOC_LOCAL);
    for (j = 0; j < argc; j++)
        argvlen[j] = sdslen(argv[j]);

    /* Negative repeat is allowed and causes infinite loop,
       works well with the interval option. */
    while(repeat < 0 || repeat-- > 0) {
        redisAppendCommandArgv(context,argc,(const char**)argv,argvlen);
        while (config.monitor_mode) {
            if (cliReadReply(output_raw) != REDIS_OK) exit(1);
            fflush(stdout);
        }

        if (config.pubsub_mode) {
            if (config.output != OUTPUT_RAW)
                printf("Reading messages... (press Ctrl-C to quit)\n");
            while (1) {
                if (cliReadReply(output_raw) != REDIS_OK) exit(1);
            }
        }

        if (config.slave_mode) {
            printf("Entering replica output mode...  (press Ctrl-C to quit)\n");
            slaveMode();
            config.slave_mode = 0;
            zfree(argvlen);
            return REDIS_ERR;  /* Error = slaveMode lost connection to master */
        }

        if (cliReadReply(output_raw) != REDIS_OK) {
            zfree(argvlen);
            return REDIS_ERR;
        } else {
            /* Store database number when SELECT was successfully executed. */
            if (!strcasecmp(command,"select") && argc == 2 && config.last_cmd_type != REDIS_REPLY_ERROR) {
                config.dbnum = atoi(argv[1]);
                cliRefreshPrompt();
            } else if (!strcasecmp(command,"auth") && argc == 2) {
                cliSelect();
            }
        }
        if (config.cluster_reissue_command){
            /* If we need to reissue the command, break to prevent a
               further 'repeat' number of dud interations */
            break;
        }
        if (config.interval) usleep(config.interval);
        fflush(stdout); /* Make it grep friendly */
    }

    zfree(argvlen);
    return REDIS_OK;
}

/* Send a command reconnecting the link if needed. */
static redisReply *reconnectingRedisCommand(redisContext *c, const char *fmt, ...) {
    redisReply *reply = NULL;
    int tries = 0;
    va_list ap;

    assert(!c->err);
    while(reply == NULL) {
        while (c->err & (REDIS_ERR_IO | REDIS_ERR_EOF)) {
            printf("\r\x1b[0K"); /* Cursor to left edge + clear line. */
            printf("Reconnecting... %d\r", ++tries);
            fflush(stdout);

            redisFree(c);
            c = redisConnect(config.hostip,config.hostport);
            usleep(1000000);
        }

        va_start(ap,fmt);
        reply = redisvCommand(c,fmt,ap);
        va_end(ap);

        if (c->err && !(c->err & (REDIS_ERR_IO | REDIS_ERR_EOF))) {
            fprintf(stderr, "Error: %s\n", c->errstr);
            exit(1);
        } else if (tries > 0) {
            printf("\r\x1b[0K"); /* Cursor to left edge + clear line. */
        }
    }

    context = c;
    return reply;
}

/*------------------------------------------------------------------------------
 * User interface
 *--------------------------------------------------------------------------- */

static int parseOptions(int argc, char **argv) {
    int i;

    for (i = 1; i < argc; i++) {
        int lastarg = i==argc-1;

        if (!strcmp(argv[i],"-h") && !lastarg) {
            sdsfree(config.hostip);
            config.hostip = sdsnew(argv[++i]);
        } else if (!strcmp(argv[i],"-h") && lastarg) {
            usage();
        } else if (!strcmp(argv[i],"--help")) {
            usage();
        } else if (!strcmp(argv[i],"-x")) {
            config.stdinarg = 1;
        } else if (!strcmp(argv[i],"-p") && !lastarg) {
            config.hostport = atoi(argv[++i]);
        } else if (!strcmp(argv[i],"-s") && !lastarg) {
            config.hostsocket = argv[++i];
        } else if (!strcmp(argv[i],"-r") && !lastarg) {
            config.repeat = strtoll(argv[++i],NULL,10);
        } else if (!strcmp(argv[i],"-i") && !lastarg) {
            double seconds = atof(argv[++i]);
            config.interval = seconds*1000000;
        } else if (!strcmp(argv[i],"-n") && !lastarg) {
            config.dbnum = atoi(argv[++i]);
        } else if (!strcmp(argv[i], "--no-auth-warning")) {
            config.no_auth_warning = 1;
        } else if (!strcmp(argv[i],"-a") && !lastarg) {
            config.auth = argv[++i];
        } else if (!strcmp(argv[i],"-u") && !lastarg) {
            parseRedisUri(argv[++i]);
        } else if (!strcmp(argv[i],"--raw")) {
            config.output = OUTPUT_RAW;
        } else if (!strcmp(argv[i],"--no-raw")) {
            config.output = OUTPUT_STANDARD;
        } else if (!strcmp(argv[i],"--csv")) {
            config.output = OUTPUT_CSV;
        } else if (!strcmp(argv[i],"--latency")) {
            config.latency_mode = 1;
        } else if (!strcmp(argv[i],"--latency-dist")) {
            config.latency_dist_mode = 1;
        } else if (!strcmp(argv[i],"--mono")) {
            spectrum_palette = spectrum_palette_mono;
            spectrum_palette_size = spectrum_palette_mono_size;
        } else if (!strcmp(argv[i],"--latency-history")) {
            config.latency_mode = 1;
            config.latency_history = 1;
        } else if (!strcmp(argv[i],"--lru-test") && !lastarg) {
            config.lru_test_mode = 1;
            config.lru_test_sample_size = strtoll(argv[++i],NULL,10);
        } else if (!strcmp(argv[i],"--slave")) {
            config.slave_mode = 1;
        } else if (!strcmp(argv[i],"--replica")) {
            config.slave_mode = 1;
        } else if (!strcmp(argv[i],"--stat")) {
            config.stat_mode = 1;
        } else if (!strcmp(argv[i],"--scan")) {
            config.scan_mode = 1;
        } else if (!strcmp(argv[i],"--pattern") && !lastarg) {
            config.pattern = argv[++i];
        } else if (!strcmp(argv[i],"--intrinsic-latency") && !lastarg) {
            config.intrinsic_latency_mode = 1;
            config.intrinsic_latency_duration = atoi(argv[++i]);
        } else if (!strcmp(argv[i],"--rdb") && !lastarg) {
            config.getrdb_mode = 1;
            config.rdb_filename = argv[++i];
        } else if (!strcmp(argv[i],"--pipe")) {
            config.pipe_mode = 1;
        } else if (!strcmp(argv[i],"--pipe-timeout") && !lastarg) {
            config.pipe_timeout = atoi(argv[++i]);
        } else if (!strcmp(argv[i],"--bigkeys")) {
            config.bigkeys = 1;
<<<<<<< HEAD
=======
        } else if (!strcmp(argv[i],"--memkeys")) {
            config.memkeys = 1;
            config.memkeys_samples = 0; /* use redis default */
        } else if (!strcmp(argv[i],"--memkeys-samples")) {
            config.memkeys = 1;
            config.memkeys_samples = atoi(argv[++i]);
>>>>>>> 624568ae
        } else if (!strcmp(argv[i],"--hotkeys")) {
            config.hotkeys = 1;
        } else if (!strcmp(argv[i],"--eval") && !lastarg) {
            config.eval = argv[++i];
        } else if (!strcmp(argv[i],"--ldb")) {
            config.eval_ldb = 1;
            config.output = OUTPUT_RAW;
        } else if (!strcmp(argv[i],"--ldb-sync-mode")) {
            config.eval_ldb = 1;
            config.eval_ldb_sync = 1;
            config.output = OUTPUT_RAW;
        } else if (!strcmp(argv[i],"-c")) {
            config.cluster_mode = 1;
        } else if (!strcmp(argv[i],"-d") && !lastarg) {
            sdsfree(config.mb_delim);
            config.mb_delim = sdsnew(argv[++i]);
        } else if (!strcmp(argv[i],"--verbose")) {
            config.verbose = 1;
        } else if (!strcmp(argv[i],"--cluster") && !lastarg) {
            if (CLUSTER_MANAGER_MODE()) usage();
            char *cmd = argv[++i];
            int j = i;
            while (j < argc && argv[j][0] != '-') j++;
            if (j > i) j--;
            createClusterManagerCommand(cmd, j - i, argv + i + 1);
            i = j;
        } else if (!strcmp(argv[i],"--cluster") && lastarg) {
            usage();
        } else if (!strcmp(argv[i],"--cluster-replicas") && !lastarg) {
            config.cluster_manager_command.replicas = atoi(argv[++i]);
        } else if (!strcmp(argv[i],"--cluster-master-id") && !lastarg) {
            config.cluster_manager_command.master_id = argv[++i];
        } else if (!strcmp(argv[i],"--cluster-from") && !lastarg) {
            config.cluster_manager_command.from = argv[++i];
        } else if (!strcmp(argv[i],"--cluster-to") && !lastarg) {
            config.cluster_manager_command.to = argv[++i];
        } else if (!strcmp(argv[i],"--cluster-weight") && !lastarg) {
            if (config.cluster_manager_command.weight != NULL) {
                fprintf(stderr, "WARNING: you cannot use --cluster-weight "
                                "more than once.\n"
                                "You can set more weights by adding them "
                                "as a space-separated list, ie:\n"
                                "--cluster-weight n1=w n2=w\n");
                exit(1);
            }
            int widx = i + 1;
            char **weight = argv + widx;
            int wargc = 0;
            for (; widx < argc; widx++) {
                if (strstr(argv[widx], "--") == argv[widx]) break;
                if (strchr(argv[widx], '=') == NULL) break;
                wargc++;
            }
            if (wargc > 0) {
                config.cluster_manager_command.weight = weight;
                config.cluster_manager_command.weight_argc = wargc;
                i += wargc;
            }
        } else if (!strcmp(argv[i],"--cluster-slots") && !lastarg) {
            config.cluster_manager_command.slots = atoi(argv[++i]);
        } else if (!strcmp(argv[i],"--cluster-timeout") && !lastarg) {
            config.cluster_manager_command.timeout = atoi(argv[++i]);
        } else if (!strcmp(argv[i],"--cluster-pipeline") && !lastarg) {
            config.cluster_manager_command.pipeline = atoi(argv[++i]);
        } else if (!strcmp(argv[i],"--cluster-threshold") && !lastarg) {
            config.cluster_manager_command.threshold = atof(argv[++i]);
        } else if (!strcmp(argv[i],"--cluster-yes")) {
            config.cluster_manager_command.flags |=
                CLUSTER_MANAGER_CMD_FLAG_YES;
        } else if (!strcmp(argv[i],"--cluster-simulate")) {
            config.cluster_manager_command.flags |=
                CLUSTER_MANAGER_CMD_FLAG_SIMULATE;
        } else if (!strcmp(argv[i],"--cluster-replace")) {
            config.cluster_manager_command.flags |=
                CLUSTER_MANAGER_CMD_FLAG_REPLACE;
        } else if (!strcmp(argv[i],"--cluster-copy")) {
            config.cluster_manager_command.flags |=
                CLUSTER_MANAGER_CMD_FLAG_COPY;
        } else if (!strcmp(argv[i],"--cluster-slave")) {
            config.cluster_manager_command.flags |=
                CLUSTER_MANAGER_CMD_FLAG_SLAVE;
        } else if (!strcmp(argv[i],"--cluster-use-empty-masters")) {
            config.cluster_manager_command.flags |=
                CLUSTER_MANAGER_CMD_FLAG_EMPTYMASTER;
        } else if (!strcmp(argv[i],"--cluster-search-multiple-owners")) {
            config.cluster_manager_command.flags |=
                CLUSTER_MANAGER_CMD_FLAG_CHECK_OWNERS;
        } else if (!strcmp(argv[i],"-v") || !strcmp(argv[i], "--version")) {
            sds version = cliVersion();
            printf("keydb-cli %s\n", version);
            sdsfree(version);
            exit(0);
        } else if (CLUSTER_MANAGER_MODE() && argv[i][0] != '-') {
            if (config.cluster_manager_command.argc == 0) {
                int j = i + 1;
                while (j < argc && argv[j][0] != '-') j++;
                int cmd_argc = j - i;
                config.cluster_manager_command.argc = cmd_argc;
                config.cluster_manager_command.argv = argv + i;
                if (cmd_argc > 1) i = j - 1;
            }
        } else {
            if (argv[i][0] == '-') {
                fprintf(stderr,
                    "Unrecognized option or bad number of args for: '%s'\n",
                    argv[i]);
                exit(1);
            } else {
                /* Likely the command name, stop here. */
                break;
            }
        }
    }

    /* --ldb requires --eval. */
    if (config.eval_ldb && config.eval == NULL) {
        fprintf(stderr,"Options --ldb and --ldb-sync-mode require --eval.\n");
        fprintf(stderr,"Try %s --help for more information.\n", argv[0]);
        exit(1);
    }

    if (!config.no_auth_warning && config.auth != NULL) {
        fputs("Warning: Using a password with '-a' or '-u' option on the command"
              " line interface may not be safe.\n", stderr);
    }

    return i;
}

static void parseEnv() {
    /* Set auth from env, but do not overwrite CLI arguments if passed */
    char *auth = getenv(REDIS_CLI_AUTH_ENV);
    if (auth != NULL && config.auth == NULL) {
        config.auth = auth;
    }
}

static sds readArgFromStdin(void) {
    char buf[1024];
    sds arg = sdsempty();

    while(1) {
        int nread = read(fileno(stdin),buf,1024);

        if (nread == 0) break;
        else if (nread == -1) {
            perror("Reading from standard input");
            exit(1);
        }
        arg = sdscatlen(arg,buf,nread);
    }
    return arg;
}

static void usage(void) {
    sds version = cliVersion();
    fprintf(stderr,
"keydb-cli %s\n"
"\n"
"Usage: keydb-cli [OPTIONS] [cmd [arg [arg ...]]]\n"
"  -h <hostname>      Server hostname (default: 127.0.0.1).\n"
"  -p <port>          Server port (default: 6379).\n"
"  -s <socket>        Server socket (overrides hostname and port).\n"
"  -a <password>      Password to use when connecting to the server.\n"
"                     You can also use the " REDIS_CLI_AUTH_ENV " environment\n"
"                     variable to pass this password more safely\n"
"                     (if both are used, this argument takes predecence).\n"
"  -u <uri>           Server URI.\n"
"  -r <repeat>        Execute specified command N times.\n"
"  -i <interval>      When -r is used, waits <interval> seconds per command.\n"
"                     It is possible to specify sub-second times like -i 0.1.\n"
"  -n <db>            Database number.\n"
"  -x                 Read last argument from STDIN.\n"
"  -d <delimiter>     Multi-bulk delimiter in for raw formatting (default: \\n).\n"
"  -c                 Enable cluster mode (follow -ASK and -MOVED redirections).\n"
"  --raw              Use raw formatting for replies (default when STDOUT is\n"
"                     not a tty).\n"
"  --no-raw           Force formatted output even when STDOUT is not a tty.\n"
"  --csv              Output in CSV format.\n"
"  --stat             Print rolling stats about server: mem, clients, ...\n"
"  --latency          Enter a special mode continuously sampling latency.\n"
"                     If you use this mode in an interactive session it runs\n"
"                     forever displaying real-time stats. Otherwise if --raw or\n"
"                     --csv is specified, or if you redirect the output to a non\n"
"                     TTY, it samples the latency for 1 second (you can use\n"
"                     -i to change the interval), then produces a single output\n"
"                     and exits.\n"
"  --latency-history  Like --latency but tracking latency changes over time.\n"
"                     Default time interval is 15 sec. Change it using -i.\n"
"  --latency-dist     Shows latency as a spectrum, requires xterm 256 colors.\n"
"                     Default time interval is 1 sec. Change it using -i.\n"
"  --lru-test <keys>  Simulate a cache workload with an 80-20 distribution.\n"
"  --replica          Simulate a replica showing commands received from the master.\n"
"  --rdb <filename>   Transfer an RDB dump from remote server to local file.\n"
"  --pipe             Transfer raw Redis protocol from stdin to server.\n"
"  --pipe-timeout <n> In --pipe mode, abort with error if after sending all data.\n"
"                     no reply is received within <n> seconds.\n"
"                     Default timeout: %d. Use 0 to wait forever.\n"
<<<<<<< HEAD
"  --bigkeys          Sample Redis keys looking for big keys.\n"
=======
"  --bigkeys          Sample Redis keys looking for keys with many elements (complexity).\n"
"  --memkeys          Sample Redis keys looking for keys consuming a lot of memory.\n"
"  --memkeys-samples <n> Sample Redis keys looking for keys consuming a lot of memory.\n"
"                     And define number of key elements to sample\n"
>>>>>>> 624568ae
"  --hotkeys          Sample Redis keys looking for hot keys.\n"
"                     only works when maxmemory-policy is *lfu.\n"
"  --scan             List all keys using the SCAN command.\n"
"  --pattern <pat>    Useful with --scan to specify a SCAN pattern.\n"
"  --intrinsic-latency <sec> Run a test to measure intrinsic system latency.\n"
"                     The test will run for the specified amount of seconds.\n"
"  --eval <file>      Send an EVAL command using the Lua script at <file>.\n"
"  --ldb              Used with --eval enable the Redis Lua debugger.\n"
"  --ldb-sync-mode    Like --ldb but uses the synchronous Lua debugger, in\n"
"                     this mode the server is blocked and script changes are\n"
"                     not rolled back from the server memory.\n"
"  --cluster <command> [args...] [opts...]\n"
"                     Cluster Manager command and arguments (see below).\n"
"  --verbose          Verbose mode.\n"
"  --no-auth-warning  Don't show warning message when using password on command\n"
"                     line interface.\n"
"  --help             Output this help and exit.\n"
"  --version          Output version and exit.\n"
"\n",
    version, REDIS_CLI_DEFAULT_PIPE_TIMEOUT);
    /* Using another fprintf call to avoid -Woverlength-strings compile warning */
    fprintf(stderr,
"Cluster Manager Commands:\n"
"  Use --cluster help to list all available cluster manager commands.\n"
"\n"
"Examples:\n"
"  cat /etc/passwd | keydb-cli -x set mypasswd\n"
"  keydb-cli get mypasswd\n"
"  keydb-cli -r 100 lpush mylist x\n"
"  keydb-cli -r 100 -i 1 info | grep used_memory_human:\n"
"  keydb-cli --eval myscript.lua key1 key2 , arg1 arg2 arg3\n"
"  keydb-cli --scan --pattern '*:12345*'\n"
"\n"
"  (Note: when using --eval the comma separates KEYS[] from ARGV[] items)\n"
"\n"
"When no command is given, keydb-cli starts in interactive mode.\n"
"Type \"help\" in interactive mode for information on available commands\n"
"and settings.\n"
"\n");
    sdsfree(version);
    exit(1);
}

static int confirmWithYes(char *msg) {
    printf("%s (type 'yes' to accept): ", msg);
    fflush(stdout);
    char buf[4];
    int nread = read(fileno(stdin),buf,4);
    buf[3] = '\0';
    return (nread != 0 && !strcmp("yes", buf));
}

/* Turn the plain C strings into Sds strings */
static char **convertToSds(int count, char** args) {
  int j;
  char **sds = zmalloc(sizeof(char*)*count, MALLOC_LOCAL);

  for(j = 0; j < count; j++)
    sds[j] = sdsnew(args[j]);

  return sds;
}

static int issueCommandRepeat(int argc, char **argv, long repeat) {
    while (1) {
        config.cluster_reissue_command = 0;
        if (cliSendCommand(argc,argv,repeat) != REDIS_OK) {
            cliConnect(CC_FORCE);

            /* If we still cannot send the command print error.
             * We'll try to reconnect the next time. */
            if (cliSendCommand(argc,argv,repeat) != REDIS_OK) {
                cliPrintContextError();
                return REDIS_ERR;
            }
        }
        /* Issue the command again if we got redirected in cluster mode */
        if (config.cluster_mode && config.cluster_reissue_command) {
            cliConnect(CC_FORCE);
        } else {
            break;
        }
    }
    return REDIS_OK;
}

static int issueCommand(int argc, char **argv) {
    return issueCommandRepeat(argc, argv, config.repeat);
}

/* Split the user provided command into multiple SDS arguments.
 * This function normally uses sdssplitargs() from sds.c which is able
 * to understand "quoted strings", escapes and so forth. However when
 * we are in Lua debugging mode and the "eval" command is used, we want
 * the remaining Lua script (after "e " or "eval ") to be passed verbatim
 * as a single big argument. */
static sds *cliSplitArgs(char *line, int *argc) {
    if (config.eval_ldb && (strstr(line,"eval ") == line ||
                            strstr(line,"e ") == line))
    {
        sds *argv = sds_malloc(sizeof(sds)*2);
        *argc = 2;
        int len = strlen(line);
        int elen = line[1] == ' ' ? 2 : 5; /* "e " or "eval "? */
        argv[0] = sdsnewlen(line,elen-1);
        argv[1] = sdsnewlen(line+elen,len-elen);
        return argv;
    } else {
        return sdssplitargs(line,argc);
    }
}

/* Set the CLI preferences. This function is invoked when an interactive
 * ":command" is called, or when reading ~/.redisclirc file, in order to
 * set user preferences. */
void cliSetPreferences(char **argv, int argc, int interactive) {
    if (!strcasecmp(argv[0],":set") && argc >= 2) {
        if (!strcasecmp(argv[1],"hints")) pref.hints = 1;
        else if (!strcasecmp(argv[1],"nohints")) pref.hints = 0;
        else {
            printf("%sunknown keydb-cli preference '%s'\n",
                interactive ? "" : ".redisclirc: ",
                argv[1]);
        }
    } else {
        printf("%sunknown keydb-cli internal command '%s'\n",
            interactive ? "" : ".redisclirc: ",
            argv[0]);
    }
}

/* Load the ~/.redisclirc file if any. */
void cliLoadPreferences(void) {
    sds rcfile = getDotfilePath(REDIS_CLI_RCFILE_ENV,REDIS_CLI_RCFILE_DEFAULT);
    if (rcfile == NULL) return;
    FILE *fp = fopen(rcfile,"r");
    char buf[1024];

    if (fp) {
        while(fgets(buf,sizeof(buf),fp) != NULL) {
            sds *argv;
            int argc;

            argv = sdssplitargs(buf,&argc);
            if (argc > 0) cliSetPreferences(argv,argc,0);
            sdsfreesplitres(argv,argc);
        }
        fclose(fp);
    }
    sdsfree(rcfile);
}

static void repl(void) {
    sds historyfile = NULL;
    int history = 0;
    char *line;
    int argc;
    sds *argv;

    /* Initialize the help and, if possible, use the COMMAND command in order
     * to retrieve missing entries. */
    cliInitHelp();
    cliIntegrateHelp();

    config.interactive = 1;
    linenoiseSetMultiLine(1);
    linenoiseSetCompletionCallback(completionCallback);
    linenoiseSetHintsCallback(hintsCallback);
    linenoiseSetFreeHintsCallback(freeHintsCallback);

    /* Only use history and load the rc file when stdin is a tty. */
    if (isatty(fileno(stdin))) {
        historyfile = getDotfilePath(REDIS_CLI_HISTFILE_ENV,REDIS_CLI_HISTFILE_DEFAULT);
        //keep in-memory history always regardless if history file can be determined
        history = 1;
        if (historyfile != NULL) {
            linenoiseHistoryLoad(historyfile);
        }
        cliLoadPreferences();
    }

    cliRefreshPrompt();
    while((line = linenoise(context ? config.prompt : "not connected> ")) != NULL) {
        if (line[0] != '\0') {
            long repeat = 1;
            int skipargs = 0;
            char *endptr = NULL;

            argv = cliSplitArgs(line,&argc);

            /* check if we have a repeat command option and
             * need to skip the first arg */
            if (argv && argc > 0) {
                errno = 0;
                repeat = strtol(argv[0], &endptr, 10);
                if (argc > 1 && *endptr == '\0') {
                    if (errno == ERANGE || errno == EINVAL || repeat <= 0) {
<<<<<<< HEAD
                        fputs("Invalid keydb-cli repeat command option value.\n", stdout);
=======
                        fputs("Invalid redis-cli repeat command option value.\n", stdout);
>>>>>>> 624568ae
                        sdsfreesplitres(argv, argc);
                        linenoiseFree(line);
                        continue;
                    }
                    skipargs = 1;
                } else {
                    repeat = 1;
                }
            }

            /* Won't save auth command in history file */
            if (!(argv && argc > 0 && !strcasecmp(argv[0+skipargs], "auth"))) {
                if (history) linenoiseHistoryAdd(line);
                if (historyfile) linenoiseHistorySave(historyfile);
            }

            if (argv == NULL) {
                printf("Invalid argument(s)\n");
                linenoiseFree(line);
                continue;
            } else if (argc > 0) {
                if (strcasecmp(argv[0],"quit") == 0 ||
                    strcasecmp(argv[0],"exit") == 0)
                {
                    exit(0);
                } else if (argv[0][0] == ':') {
                    cliSetPreferences(argv,argc,1);
                    sdsfreesplitres(argv,argc);
                    linenoiseFree(line);
                    continue;
                } else if (strcasecmp(argv[0],"restart") == 0) {
                    if (config.eval) {
                        config.eval_ldb = 1;
                        config.output = OUTPUT_RAW;
                        return; /* Return to evalMode to restart the session. */
                    } else {
                        printf("Use 'restart' only in Lua debugging mode.");
                    }
                } else if (argc == 3 && !strcasecmp(argv[0],"connect")) {
                    sdsfree(config.hostip);
                    config.hostip = sdsnew(argv[1]);
                    config.hostport = atoi(argv[2]);
                    cliRefreshPrompt();
                    cliConnect(CC_FORCE);
                } else if (argc == 1 && !strcasecmp(argv[0],"clear")) {
                    linenoiseClearScreen();
                } else {
                    long long start_time = mstime(), elapsed;

                    issueCommandRepeat(argc-skipargs, argv+skipargs, repeat);

                    /* If our debugging session ended, show the EVAL final
                     * reply. */
                    if (config.eval_ldb_end) {
                        config.eval_ldb_end = 0;
                        cliReadReply(0);
                        printf("\n(Lua debugging session ended%s)\n\n",
                            config.eval_ldb_sync ? "" :
                            " -- dataset changes rolled back");
                    }

                    elapsed = mstime()-start_time;
                    if (elapsed >= 500 &&
                        config.output == OUTPUT_STANDARD)
                    {
                        printf("(%.2fs)\n",(double)elapsed/1000);
                    }
                }
            }
            /* Free the argument vector */
            sdsfreesplitres(argv,argc);
        }
        /* linenoise() returns malloc-ed lines like readline() */
        linenoiseFree(line);
    }
    exit(0);
}

static int noninteractive(int argc, char **argv) {
    int retval = 0;
    if (config.stdinarg) {
        argv = zrealloc(argv, (argc+1)*sizeof(char*), MALLOC_LOCAL);
        argv[argc] = readArgFromStdin();
        retval = issueCommand(argc+1, argv);
    } else {
        retval = issueCommand(argc, argv);
    }
    return retval;
}

/*------------------------------------------------------------------------------
 * Eval mode
 *--------------------------------------------------------------------------- */

static int evalMode(int argc, char **argv) {
    sds script = NULL;
    FILE *fp;
    char buf[1024];
    size_t nread;
    char **argv2;
    int j, got_comma, keys;
    int retval = REDIS_OK;

    while(1) {
        if (config.eval_ldb) {
            printf(
            "Lua debugging session started, please use:\n"
            "quit    -- End the session.\n"
            "restart -- Restart the script in debug mode again.\n"
            "help    -- Show Lua script debugging commands.\n\n"
            );
        }

        sdsfree(script);
        script = sdsempty();
        got_comma = 0;
        keys = 0;

        /* Load the script from the file, as an sds string. */
        fp = fopen(config.eval,"r");
        if (!fp) {
            fprintf(stderr,
                "Can't open file '%s': %s\n", config.eval, strerror(errno));
            exit(1);
        }
        while((nread = fread(buf,1,sizeof(buf),fp)) != 0) {
            script = sdscatlen(script,buf,nread);
        }
        fclose(fp);

        /* If we are debugging a script, enable the Lua debugger. */
        if (config.eval_ldb) {
            redisReply *reply = redisCommand(context,
                    config.eval_ldb_sync ?
                    "SCRIPT DEBUG sync": "SCRIPT DEBUG yes");
            if (reply) freeReplyObject(reply);
        }

        /* Create our argument vector */
        argv2 = zmalloc(sizeof(sds)*(argc+3), MALLOC_LOCAL);
        argv2[0] = sdsnew("EVAL");
        argv2[1] = script;
        for (j = 0; j < argc; j++) {
            if (!got_comma && argv[j][0] == ',' && argv[j][1] == 0) {
                got_comma = 1;
                continue;
            }
            argv2[j+3-got_comma] = sdsnew(argv[j]);
            if (!got_comma) keys++;
        }
        argv2[2] = sdscatprintf(sdsempty(),"%d",keys);

        /* Call it */
        int eval_ldb = config.eval_ldb; /* Save it, may be reverteed. */
        retval = issueCommand(argc+3-got_comma, argv2);
        if (eval_ldb) {
            if (!config.eval_ldb) {
                /* If the debugging session ended immediately, there was an
                 * error compiling the script. Show it and they don't enter
                 * the REPL at all. */
                printf("Eval debugging session can't start:\n");
                cliReadReply(0);
                break; /* Return to the caller. */
            } else {
                strncpy(config.prompt,"lua debugger> ",sizeof(config.prompt));
                repl();
                /* Restart the session if repl() returned. */
                cliConnect(CC_FORCE);
                printf("\n");
            }
        } else {
            break; /* Return to the caller. */
        }
    }
    return retval;
}

/*------------------------------------------------------------------------------
 * Cluster Manager
 *--------------------------------------------------------------------------- */

/* The Cluster Manager global structure */
static struct clusterManager {
    list *nodes;    /* List of nodes in the configuration. */
    list *errors;
} cluster_manager;

/* Used by clusterManagerFixSlotsCoverage */
dict *clusterManagerUncoveredSlots = NULL;

typedef struct clusterManagerNode {
    redisContext *context;
    sds name;
    char *ip;
    int port;
    uint64_t current_epoch;
    time_t ping_sent;
    time_t ping_recv;
    int flags;
    list *flags_str; /* Flags string representations */
    sds replicate;  /* Master ID if node is a slave */
    int dirty;      /* Node has changes that can be flushed */
    uint8_t slots[CLUSTER_MANAGER_SLOTS];
    int slots_count;
    int replicas_count;
    list *friends;
    sds *migrating; /* An array of sds where even strings are slots and odd
                     * strings are the destination node IDs. */
    sds *importing; /* An array of sds where even strings are slots and odd
                     * strings are the source node IDs. */
    int migrating_count; /* Length of the migrating array (migrating slots*2) */
    int importing_count; /* Length of the importing array (importing slots*2) */
    float weight;   /* Weight used by rebalance */
    int balance;    /* Used by rebalance */
} clusterManagerNode;

/* Data structure used to represent a sequence of cluster nodes. */
typedef struct clusterManagerNodeArray {
    clusterManagerNode **nodes; /* Actual nodes array */
    clusterManagerNode **alloc; /* Pointer to the allocated memory */
    int len;                    /* Actual length of the array */
    int count;                  /* Non-NULL nodes count */
} clusterManagerNodeArray;

/* Used for the reshard table. */
typedef struct clusterManagerReshardTableItem {
    clusterManagerNode *source;
    int slot;
} clusterManagerReshardTableItem;

static dictType clusterManagerDictType = {
    dictSdsHash,               /* hash function */
    NULL,                      /* key dup */
    NULL,                      /* val dup */
    dictSdsKeyCompare,         /* key compare */
    NULL,                      /* key destructor */
    dictSdsDestructor          /* val destructor */
};

typedef int clusterManagerCommandProc(int argc, char **argv);
typedef int (*clusterManagerOnReplyError)(redisReply *reply,
    clusterManagerNode *n, int bulk_idx);

/* Cluster Manager helper functions */

static clusterManagerNode *clusterManagerNewNode(char *ip, int port);
static clusterManagerNode *clusterManagerNodeByName(const char *name);
static clusterManagerNode *clusterManagerNodeByAbbreviatedName(const char *n);
static void clusterManagerNodeResetSlots(clusterManagerNode *node);
static int clusterManagerNodeIsCluster(clusterManagerNode *node, char **err);
static void clusterManagerPrintNotClusterNodeError(clusterManagerNode *node,
                                                   char *err);
static int clusterManagerNodeLoadInfo(clusterManagerNode *node, int opts,
                                      char **err);
static int clusterManagerLoadInfoFromNode(clusterManagerNode *node, int opts);
static int clusterManagerNodeIsEmpty(clusterManagerNode *node, char **err);
static int clusterManagerGetAntiAffinityScore(clusterManagerNodeArray *ipnodes,
    int ip_count, clusterManagerNode ***offending, int *offending_len);
static void clusterManagerOptimizeAntiAffinity(clusterManagerNodeArray *ipnodes,
    int ip_count);
static sds clusterManagerNodeInfo(clusterManagerNode *node, int indent);
static void clusterManagerShowNodes(void);
static void clusterManagerShowClusterInfo(void);
static int clusterManagerFlushNodeConfig(clusterManagerNode *node, char **err);
static void clusterManagerWaitForClusterJoin(void);
static int clusterManagerCheckCluster(int quiet);
static void clusterManagerLog(int level, const char* fmt, ...);
static int clusterManagerIsConfigConsistent(void);
static void clusterManagerOnError(sds err);
static void clusterManagerNodeArrayInit(clusterManagerNodeArray *array,
                                        int len);
static void clusterManagerNodeArrayReset(clusterManagerNodeArray *array);
static void clusterManagerNodeArrayShift(clusterManagerNodeArray *array,
                                         clusterManagerNode **nodeptr);
static void clusterManagerNodeArrayAdd(clusterManagerNodeArray *array,
                                       clusterManagerNode *node);

/* Cluster Manager commands. */

static int clusterManagerCommandCreate(int argc, char **argv);
static int clusterManagerCommandAddNode(int argc, char **argv);
static int clusterManagerCommandDeleteNode(int argc, char **argv);
static int clusterManagerCommandInfo(int argc, char **argv);
static int clusterManagerCommandCheck(int argc, char **argv);
static int clusterManagerCommandFix(int argc, char **argv);
static int clusterManagerCommandReshard(int argc, char **argv);
static int clusterManagerCommandRebalance(int argc, char **argv);
static int clusterManagerCommandSetTimeout(int argc, char **argv);
static int clusterManagerCommandImport(int argc, char **argv);
static int clusterManagerCommandCall(int argc, char **argv);
static int clusterManagerCommandHelp(int argc, char **argv);

typedef struct clusterManagerCommandDef {
    char *name;
    clusterManagerCommandProc *proc;
    int arity;
    char *args;
    char *options;
} clusterManagerCommandDef;

clusterManagerCommandDef clusterManagerCommands[] = {
    {"create", clusterManagerCommandCreate, -2, "host1:port1 ... hostN:portN",
     "replicas <arg>"},
    {"check", clusterManagerCommandCheck, -1, "host:port",
     "search-multiple-owners"},
    {"info", clusterManagerCommandInfo, -1, "host:port", NULL},
    {"fix", clusterManagerCommandFix, -1, "host:port",
     "search-multiple-owners"},
    {"reshard", clusterManagerCommandReshard, -1, "host:port",
     "from <arg>,to <arg>,slots <arg>,yes,timeout <arg>,pipeline <arg>,"
     "replace"},
    {"rebalance", clusterManagerCommandRebalance, -1, "host:port",
     "weight <node1=w1...nodeN=wN>,use-empty-masters,"
     "timeout <arg>,simulate,pipeline <arg>,threshold <arg>,replace"},
    {"add-node", clusterManagerCommandAddNode, 2,
     "new_host:new_port existing_host:existing_port", "slave,master-id <arg>"},
    {"del-node", clusterManagerCommandDeleteNode, 2, "host:port node_id",NULL},
    {"call", clusterManagerCommandCall, -2,
        "host:port command arg arg .. arg", NULL},
    {"set-timeout", clusterManagerCommandSetTimeout, 2,
     "host:port milliseconds", NULL},
    {"import", clusterManagerCommandImport, 1, "host:port",
     "from <arg>,copy,replace"},
    {"help", clusterManagerCommandHelp, 0, NULL, NULL}
};


static void createClusterManagerCommand(char *cmdname, int argc, char **argv) {
    clusterManagerCommand *cmd = &config.cluster_manager_command;
    cmd->name = cmdname;
    cmd->argc = argc;
    cmd->argv = argc ? argv : NULL;
    if (isColorTerm()) cmd->flags |= CLUSTER_MANAGER_CMD_FLAG_COLOR;
}


static clusterManagerCommandProc *validateClusterManagerCommand(void) {
    int i, commands_count = sizeof(clusterManagerCommands) /
                            sizeof(clusterManagerCommandDef);
    clusterManagerCommandProc *proc = NULL;
    char *cmdname = config.cluster_manager_command.name;
    int argc = config.cluster_manager_command.argc;
    for (i = 0; i < commands_count; i++) {
        clusterManagerCommandDef cmddef = clusterManagerCommands[i];
        if (!strcmp(cmddef.name, cmdname)) {
            if ((cmddef.arity > 0 && argc != cmddef.arity) ||
                (cmddef.arity < 0 && argc < (cmddef.arity * -1))) {
                fprintf(stderr, "[ERR] Wrong number of arguments for "
                                "specified --cluster sub command\n");
                return NULL;
            }
            proc = cmddef.proc;
        }
    }
    if (!proc) fprintf(stderr, "Unknown --cluster subcommand\n");
    return proc;
}

/* Get host ip and port from command arguments. If only one argument has
 * been provided it must be in the form of 'ip:port', elsewhere
 * the first argument must be the ip and the second one the port.
 * If host and port can be detected, it returns 1 and it stores host and
 * port into variables referenced by'ip_ptr' and 'port_ptr' pointers,
 * elsewhere it returns 0. */
static int getClusterHostFromCmdArgs(int argc, char **argv,
                                     char **ip_ptr, int *port_ptr) {
    int port = 0;
    char *ip = NULL;
    if (argc == 1) {
        char *addr = argv[0];
        char *c = strrchr(addr, '@');
        if (c != NULL) *c = '\0';
        c = strrchr(addr, ':');
        if (c != NULL) {
            *c = '\0';
            ip = addr;
            port = atoi(++c);
        } else return 0;
    } else {
        ip = argv[0];
        port = atoi(argv[1]);
    }
    if (!ip || !port) return 0;
    else {
        *ip_ptr = ip;
        *port_ptr = port;
    }
    return 1;
}

static void freeClusterManagerNodeFlags(list *flags) {
    listIter li;
    listNode *ln;
    listRewind(flags, &li);
    while ((ln = listNext(&li)) != NULL) {
        sds flag = ln->value;
        sdsfree(flag);
    }
    listRelease(flags);
}

static void freeClusterManagerNode(clusterManagerNode *node) {
    if (node->context != NULL) redisFree(node->context);
    if (node->friends != NULL) {
        listIter li;
        listNode *ln;
        listRewind(node->friends,&li);
        while ((ln = listNext(&li)) != NULL) {
            clusterManagerNode *fn = ln->value;
            freeClusterManagerNode(fn);
        }
        listRelease(node->friends);
        node->friends = NULL;
    }
    if (node->name != NULL) sdsfree(node->name);
    if (node->replicate != NULL) sdsfree(node->replicate);
    if ((node->flags & CLUSTER_MANAGER_FLAG_FRIEND) && node->ip)
        sdsfree(node->ip);
    int i;
    if (node->migrating != NULL) {
        for (i = 0; i < node->migrating_count; i++) sdsfree(node->migrating[i]);
        zfree(node->migrating);
    }
    if (node->importing != NULL) {
        for (i = 0; i < node->importing_count; i++) sdsfree(node->importing[i]);
        zfree(node->importing);
    }
    if (node->flags_str != NULL) {
        freeClusterManagerNodeFlags(node->flags_str);
        node->flags_str = NULL;
    }
    zfree(node);
}

static void freeClusterManager(void) {
    listIter li;
    listNode *ln;
    if (cluster_manager.nodes != NULL) {
        listRewind(cluster_manager.nodes,&li);
        while ((ln = listNext(&li)) != NULL) {
            clusterManagerNode *n = ln->value;
            freeClusterManagerNode(n);
        }
        listRelease(cluster_manager.nodes);
        cluster_manager.nodes = NULL;
    }
    if (cluster_manager.errors != NULL) {
        listRewind(cluster_manager.errors,&li);
        while ((ln = listNext(&li)) != NULL) {
            sds err = ln->value;
            sdsfree(err);
        }
        listRelease(cluster_manager.errors);
        cluster_manager.errors = NULL;
    }
    if (clusterManagerUncoveredSlots != NULL)
        dictRelease(clusterManagerUncoveredSlots);
}

static clusterManagerNode *clusterManagerNewNode(char *ip, int port) {
<<<<<<< HEAD
    clusterManagerNode *node = zmalloc(sizeof(*node), MALLOC_LOCAL);
=======
    clusterManagerNode *node = zmalloc(sizeof(*node));
>>>>>>> 624568ae
    node->context = NULL;
    node->name = NULL;
    node->ip = ip;
    node->port = port;
    node->current_epoch = 0;
    node->ping_sent = 0;
    node->ping_recv = 0;
    node->flags = 0;
    node->flags_str = NULL;
    node->replicate = NULL;
    node->dirty = 0;
    node->friends = NULL;
    node->migrating = NULL;
    node->importing = NULL;
    node->migrating_count = 0;
    node->importing_count = 0;
    node->replicas_count = 0;
    node->weight = 1.0f;
    node->balance = 0;
    clusterManagerNodeResetSlots(node);
    return node;
}

/* Check whether reply is NULL or its type is REDIS_REPLY_ERROR. In the
 * latest case, if the 'err' arg is not NULL, it gets allocated with a copy
 * of reply error (it's up to the caller function to free it), elsewhere
 * the error is directly printed. */
static int clusterManagerCheckRedisReply(clusterManagerNode *n,
                                         redisReply *r, char **err)
{
    int is_err = 0;
    if (!r || (is_err = (r->type == REDIS_REPLY_ERROR))) {
        if (is_err) {
            if (err != NULL) {
<<<<<<< HEAD
                *err = zmalloc((r->len + 1) * sizeof(char), MALLOC_LOCAL);
=======
                *err = zmalloc((r->len + 1) * sizeof(char));
>>>>>>> 624568ae
                strcpy(*err, r->str);
            } else CLUSTER_MANAGER_PRINT_REPLY_ERROR(n, r->str);
        }
        return 0;
    }
    return 1;
}

/* Call MULTI command on a cluster node. */
static int clusterManagerStartTransaction(clusterManagerNode *node) {
    redisReply *reply = CLUSTER_MANAGER_COMMAND(node, "MULTI");
    int success = clusterManagerCheckRedisReply(node, reply, NULL);
    if (reply) freeReplyObject(reply);
    return success;
}

/* Call EXEC command on a cluster node. */
static int clusterManagerExecTransaction(clusterManagerNode *node,
                                         clusterManagerOnReplyError onerror)
{
    redisReply *reply = CLUSTER_MANAGER_COMMAND(node, "EXEC");
    int success = clusterManagerCheckRedisReply(node, reply, NULL);
    if (success) {
        if (reply->type != REDIS_REPLY_ARRAY) {
            success = 0;
            goto cleanup;
        }
        size_t i;
        for (i = 0; i < reply->elements; i++) {
            redisReply *r = reply->element[i];
            char *err = NULL;
            success = clusterManagerCheckRedisReply(node, r, &err);
            if (!success && onerror) success = onerror(r, node, i);
            if (err) {
                if (!success)
                    CLUSTER_MANAGER_PRINT_REPLY_ERROR(node, err);
                zfree(err);
            }
            if (!success) break;
        }
    }
cleanup:
    if (reply) freeReplyObject(reply);
    return success;
}

static int clusterManagerNodeConnect(clusterManagerNode *node) {
    if (node->context) redisFree(node->context);
    node->context = redisConnect(node->ip, node->port);
    if (node->context->err) {
        fprintf(stderr,"Could not connect to Redis at ");
        fprintf(stderr,"%s:%d: %s\n", node->ip, node->port,
                node->context->errstr);
        redisFree(node->context);
        node->context = NULL;
        return 0;
    }
    /* Set aggressive KEEP_ALIVE socket option in the Redis context socket
     * in order to prevent timeouts caused by the execution of long
     * commands. At the same time this improves the detection of real
     * errors. */
    anetKeepAlive(NULL, node->context->fd, REDIS_CLI_KEEPALIVE_INTERVAL);
    if (config.auth) {
        redisReply *reply = redisCommand(node->context,"AUTH %s",config.auth);
        int ok = clusterManagerCheckRedisReply(node, reply, NULL);
        if (reply != NULL) freeReplyObject(reply);
        if (!ok) return 0;
    }
    return 1;
}

static void clusterManagerRemoveNodeFromList(list *nodelist,
                                             clusterManagerNode *node) {
    listIter li;
    listNode *ln;
    listRewind(nodelist, &li);
    while ((ln = listNext(&li)) != NULL) {
        if (node == ln->value) {
            listDelNode(nodelist, ln);
            break;
        }
    }
}

/* Return the node with the specified name (ID) or NULL. */
static clusterManagerNode *clusterManagerNodeByName(const char *name) {
    if (cluster_manager.nodes == NULL) return NULL;
    clusterManagerNode *found = NULL;
    sds lcname = sdsempty();
    lcname = sdscpy(lcname, name);
    sdstolower(lcname);
    listIter li;
    listNode *ln;
    listRewind(cluster_manager.nodes, &li);
    while ((ln = listNext(&li)) != NULL) {
        clusterManagerNode *n = ln->value;
        if (n->name && !sdscmp(n->name, lcname)) {
            found = n;
            break;
        }
    }
    sdsfree(lcname);
    return found;
}

/* Like clusterManagerNodeByName but the specified name can be just the first
 * part of the node ID as long as the prefix in unique across the
 * cluster.
 */
static clusterManagerNode *clusterManagerNodeByAbbreviatedName(const char*name)
{
    if (cluster_manager.nodes == NULL) return NULL;
    clusterManagerNode *found = NULL;
    sds lcname = sdsempty();
    lcname = sdscpy(lcname, name);
    sdstolower(lcname);
    listIter li;
    listNode *ln;
    listRewind(cluster_manager.nodes, &li);
    while ((ln = listNext(&li)) != NULL) {
        clusterManagerNode *n = ln->value;
        if (n->name &&
            strstr(n->name, lcname) == n->name) {
            found = n;
            break;
        }
    }
    sdsfree(lcname);
    return found;
}

static void clusterManagerNodeResetSlots(clusterManagerNode *node) {
    memset(node->slots, 0, sizeof(node->slots));
    node->slots_count = 0;
}

/* Call "INFO" redis command on the specified node and return the reply. */
static redisReply *clusterManagerGetNodeRedisInfo(clusterManagerNode *node,
                                                  char **err)
{
    redisReply *info = CLUSTER_MANAGER_COMMAND(node, "INFO");
    if (err != NULL) *err = NULL;
    if (info == NULL) return NULL;
    if (info->type == REDIS_REPLY_ERROR) {
        if (err != NULL) {
<<<<<<< HEAD
            *err = zmalloc((info->len + 1) * sizeof(char), MALLOC_LOCAL);
=======
            *err = zmalloc((info->len + 1) * sizeof(char));
>>>>>>> 624568ae
            strcpy(*err, info->str);
        }
        freeReplyObject(info);
        return  NULL;
    }
    return info;
}

static int clusterManagerNodeIsCluster(clusterManagerNode *node, char **err) {
    redisReply *info = clusterManagerGetNodeRedisInfo(node, err);
    if (info == NULL) return 0;
    int is_cluster = (int) getLongInfoField(info->str, "cluster_enabled");
    freeReplyObject(info);
    return is_cluster;
}

/* Checks whether the node is empty. Node is considered not-empty if it has
 * some key or if it already knows other nodes */
static int clusterManagerNodeIsEmpty(clusterManagerNode *node, char **err) {
    redisReply *info = clusterManagerGetNodeRedisInfo(node, err);
    int is_empty = 1;
    if (info == NULL) return 0;
    if (strstr(info->str, "db0:") != NULL) {
        is_empty = 0;
        goto result;
    }
    freeReplyObject(info);
    info = CLUSTER_MANAGER_COMMAND(node, "CLUSTER INFO");
    if (err != NULL) *err = NULL;
    if (!clusterManagerCheckRedisReply(node, info, err)) {
        is_empty = 0;
        goto result;
    }
    long known_nodes = getLongInfoField(info->str, "cluster_known_nodes");
    is_empty = (known_nodes == 1);
result:
    freeReplyObject(info);
    return is_empty;
}

/* Return the anti-affinity score, which is a measure of the amount of
 * violations of anti-affinity in the current cluster layout, that is, how
 * badly the masters and slaves are distributed in the different IP
 * addresses so that slaves of the same master are not in the master
 * host and are also in different hosts.
 *
 * The score is calculated as follows:
 *
 * SAME_AS_MASTER = 10000 * each slave in the same IP of its master.
 * SAME_AS_SLAVE  = 1 * each slave having the same IP as another slave
                      of the same master.
 * FINAL_SCORE = SAME_AS_MASTER + SAME_AS_SLAVE
 *
 * So a greater score means a worse anti-affinity level, while zero
 * means perfect anti-affinity.
 *
 * The anti affinity optimizator will try to get a score as low as
 * possible. Since we do not want to sacrifice the fact that slaves should
 * not be in the same host as the master, we assign 10000 times the score
 * to this violation, so that we'll optimize for the second factor only
 * if it does not impact the first one.
 *
 * The ipnodes argument is an array of clusterManagerNodeArray, one for
 * each IP, while ip_count is the total number of IPs in the configuration.
 *
 * The function returns the above score, and the list of
 * offending slaves can be stored into the 'offending' argument,
 * so that the optimizer can try changing the configuration of the
 * slaves violating the anti-affinity goals. */
static int clusterManagerGetAntiAffinityScore(clusterManagerNodeArray *ipnodes,
    int ip_count, clusterManagerNode ***offending, int *offending_len)
{
    int score = 0, i, j;
    int node_len = cluster_manager.nodes->len;
    clusterManagerNode **offending_p = NULL;
    if (offending != NULL) {
<<<<<<< HEAD
        *offending = zcalloc(node_len * sizeof(clusterManagerNode*), MALLOC_LOCAL);
=======
        *offending = zcalloc(node_len * sizeof(clusterManagerNode*));
>>>>>>> 624568ae
        offending_p = *offending;
    }
    /* For each set of nodes in the same host, split by
     * related nodes (masters and slaves which are involved in
     * replication of each other) */
    for (i = 0; i < ip_count; i++) {
        clusterManagerNodeArray *node_array = &(ipnodes[i]);
        dict *related = dictCreate(&clusterManagerDictType, NULL);
        char *ip = NULL;
        for (j = 0; j < node_array->len; j++) {
            clusterManagerNode *node = node_array->nodes[j];
            if (node == NULL) continue;
            if (!ip) ip = node->ip;
            sds types;
            /* We always use the Master ID as key. */
            sds key = (!node->replicate ? node->name : node->replicate);
            assert(key != NULL);
            dictEntry *entry = dictFind(related, key);
            if (entry) types = sdsdup((sds) dictGetVal(entry));
            else types = sdsempty();
            /* Master type 'm' is always set as the first character of the
             * types string. */
            if (!node->replicate) types = sdscatprintf(types, "m%s", types);
            else types = sdscat(types, "s");
            dictReplace(related, key, types);
        }
        /* Now it's trivial to check, for each related group having the
         * same host, what is their local score. */
        dictIterator *iter = dictGetIterator(related);
        dictEntry *entry;
        while ((entry = dictNext(iter)) != NULL) {
            sds types = (sds) dictGetVal(entry);
            sds name = (sds) dictGetKey(entry);
            int typeslen = sdslen(types);
            if (typeslen < 2) continue;
            if (types[0] == 'm') score += (10000 * (typeslen - 1));
            else score += (1 * typeslen);
            if (offending == NULL) continue;
            /* Populate the list of offending nodes. */
            listIter li;
            listNode *ln;
            listRewind(cluster_manager.nodes, &li);
            while ((ln = listNext(&li)) != NULL) {
                clusterManagerNode *n = ln->value;
                if (n->replicate == NULL) continue;
                if (!strcmp(n->replicate, name) && !strcmp(n->ip, ip)) {
                    *(offending_p++) = n;
                    if (offending_len != NULL) (*offending_len)++;
                    break;
                }
            }
        }
        //if (offending_len != NULL) *offending_len = offending_p - *offending;
        dictReleaseIterator(iter);
        dictRelease(related);
    }
    return score;
}

static void clusterManagerOptimizeAntiAffinity(clusterManagerNodeArray *ipnodes,
    int ip_count)
{
    clusterManagerNode **offenders = NULL;
    int score = clusterManagerGetAntiAffinityScore(ipnodes, ip_count,
                                                   NULL, NULL);
    if (score == 0) goto cleanup;
    clusterManagerLogInfo(">>> Trying to optimize slaves allocation "
                          "for anti-affinity\n");
    int node_len = cluster_manager.nodes->len;
    int maxiter = 500 * node_len; // Effort is proportional to cluster size...
    srand(time(NULL));
    while (maxiter > 0) {
        int offending_len = 0;
        if (offenders != NULL) {
            zfree(offenders);
            offenders = NULL;
        }
        score = clusterManagerGetAntiAffinityScore(ipnodes,
                                                   ip_count,
                                                   &offenders,
                                                   &offending_len);
        if (score == 0) break; // Optimal anti affinity reached
        /* We'll try to randomly swap a slave's assigned master causing
         * an affinity problem with another random slave, to see if we
         * can improve the affinity. */
        int rand_idx = rand() % offending_len;
        clusterManagerNode *first = offenders[rand_idx],
                           *second = NULL;
        clusterManagerNode **other_replicas = zcalloc((node_len - 1) *
<<<<<<< HEAD
                                                      sizeof(*other_replicas), MALLOC_LOCAL);
=======
                                                      sizeof(*other_replicas));
>>>>>>> 624568ae
        int other_replicas_count = 0;
        listIter li;
        listNode *ln;
        listRewind(cluster_manager.nodes, &li);
        while ((ln = listNext(&li)) != NULL) {
            clusterManagerNode *n = ln->value;
            if (n != first && n->replicate != NULL)
                other_replicas[other_replicas_count++] = n;
        }
        if (other_replicas_count == 0) {
            zfree(other_replicas);
            break;
        }
        rand_idx = rand() % other_replicas_count;
        second = other_replicas[rand_idx];
        char *first_master = first->replicate,
             *second_master = second->replicate;
        first->replicate = second_master, first->dirty = 1;
        second->replicate = first_master, second->dirty = 1;
        int new_score = clusterManagerGetAntiAffinityScore(ipnodes,
                                                           ip_count,
                                                           NULL, NULL);
        /* If the change actually makes thing worse, revert. Otherwise
         * leave as it is because the best solution may need a few
         * combined swaps. */
        if (new_score > score) {
            first->replicate = first_master;
            second->replicate = second_master;
        }
        zfree(other_replicas);
        maxiter--;
    }
    score = clusterManagerGetAntiAffinityScore(ipnodes, ip_count, NULL, NULL);
    char *msg;
    int perfect = (score == 0);
    int log_level = (perfect ? CLUSTER_MANAGER_LOG_LVL_SUCCESS :
                               CLUSTER_MANAGER_LOG_LVL_WARN);
    if (perfect) msg = "[OK] Perfect anti-affinity obtained!";
    else if (score >= 10000)
        msg = ("[WARNING] Some slaves are in the same host as their master");
    else
        msg=("[WARNING] Some slaves of the same master are in the same host");
    clusterManagerLog(log_level, "%s\n", msg);
cleanup:
    zfree(offenders);
}

/* Return a representable string of the node's flags */
static sds clusterManagerNodeFlagString(clusterManagerNode *node) {
    sds flags = sdsempty();
    if (!node->flags_str) return flags;
    int empty = 1;
    listIter li;
    listNode *ln;
    listRewind(node->flags_str, &li);
    while ((ln = listNext(&li)) != NULL) {
        sds flag = ln->value;
        if (strcmp(flag, "myself") == 0) continue;
        if (!empty) flags = sdscat(flags, ",");
        flags = sdscatfmt(flags, "%S", flag);
        empty = 0;
    }
    return flags;
}

/* Return a representable string of the node's slots */
static sds clusterManagerNodeSlotsString(clusterManagerNode *node) {
    sds slots = sdsempty();
    int first_range_idx = -1, last_slot_idx = -1, i;
    for (i = 0; i < CLUSTER_MANAGER_SLOTS; i++) {
        int has_slot = node->slots[i];
        if (has_slot) {
            if (first_range_idx == -1) {
                if (sdslen(slots)) slots = sdscat(slots, ",");
                first_range_idx = i;
                slots = sdscatfmt(slots, "[%u", i);
            }
            last_slot_idx = i;
        } else {
            if (last_slot_idx >= 0) {
                if (first_range_idx == last_slot_idx)
                    slots = sdscat(slots, "]");
                else slots = sdscatfmt(slots, "-%u]", last_slot_idx);
            }
            last_slot_idx = -1;
            first_range_idx = -1;
        }
    }
    if (last_slot_idx >= 0) {
        if (first_range_idx == last_slot_idx) slots = sdscat(slots, "]");
        else slots = sdscatfmt(slots, "-%u]", last_slot_idx);
    }
    return slots;
}

/* -----------------------------------------------------------------------------
 * Key space handling
 * -------------------------------------------------------------------------- */

/* We have 16384 hash slots. The hash slot of a given key is obtained
 * as the least significant 14 bits of the crc16 of the key.
 *
 * However if the key contains the {...} pattern, only the part between
 * { and } is hashed. This may be useful in the future to force certain
 * keys to be in the same node (assuming no resharding is in progress). */
static unsigned int clusterManagerKeyHashSlot(char *key, int keylen) {
    int s, e; /* start-end indexes of { and } */

    for (s = 0; s < keylen; s++)
        if (key[s] == '{') break;

    /* No '{' ? Hash the whole key. This is the base case. */
    if (s == keylen) return crc16(key,keylen) & 0x3FFF;

    /* '{' found? Check if we have the corresponding '}'. */
    for (e = s+1; e < keylen; e++)
        if (key[e] == '}') break;

    /* No '}' or nothing between {} ? Hash the whole key. */
    if (e == keylen || e == s+1) return crc16(key,keylen) & 0x3FFF;

    /* If we are here there is both a { and a } on its right. Hash
     * what is in the middle between { and }. */
    return crc16(key+s+1,e-s-1) & 0x3FFF;
}

/* Return a string representation of the cluster node. */
static sds clusterManagerNodeInfo(clusterManagerNode *node, int indent) {
    sds info = sdsempty();
    sds spaces = sdsempty();
    int i;
    for (i = 0; i < indent; i++) spaces = sdscat(spaces, " ");
    if (indent) info = sdscat(info, spaces);
    int is_master = !(node->flags & CLUSTER_MANAGER_FLAG_SLAVE);
    char *role = (is_master ? "M" : "S");
    sds slots = NULL;
    if (node->dirty && node->replicate != NULL)
        info = sdscatfmt(info, "S: %S %s:%u", node->name, node->ip, node->port);
    else {
        slots = clusterManagerNodeSlotsString(node);
        sds flags = clusterManagerNodeFlagString(node);
        info = sdscatfmt(info, "%s: %S %s:%u\n"
                               "%s   slots:%S (%u slots) "
                               "%S",
                               role, node->name, node->ip, node->port, spaces,
                               slots, node->slots_count, flags);
        sdsfree(slots);
        sdsfree(flags);
    }
    if (node->replicate != NULL)
        info = sdscatfmt(info, "\n%s   replicates %S", spaces, node->replicate);
    else if (node->replicas_count)
        info = sdscatfmt(info, "\n%s   %U additional replica(s)",
                         spaces, node->replicas_count);
    sdsfree(spaces);
    return info;
}

static void clusterManagerShowNodes(void) {
    listIter li;
    listNode *ln;
    listRewind(cluster_manager.nodes, &li);
    while ((ln = listNext(&li)) != NULL) {
        clusterManagerNode *node = ln->value;
        sds info = clusterManagerNodeInfo(node, 0);
        printf("%s\n", (char *) info);
        sdsfree(info);
    }
}

static void clusterManagerShowClusterInfo(void) {
    int masters = 0;
    int keys = 0;
    listIter li;
    listNode *ln;
    listRewind(cluster_manager.nodes, &li);
    while ((ln = listNext(&li)) != NULL) {
        clusterManagerNode *node = ln->value;
        if (!(node->flags & CLUSTER_MANAGER_FLAG_SLAVE)) {
            if (!node->name) continue;
            int replicas = 0;
            int dbsize = -1;
            char name[9];
            memcpy(name, node->name, 8);
            name[8] = '\0';
            listIter ri;
            listNode *rn;
            listRewind(cluster_manager.nodes, &ri);
            while ((rn = listNext(&ri)) != NULL) {
                clusterManagerNode *n = rn->value;
                if (n == node || !(n->flags & CLUSTER_MANAGER_FLAG_SLAVE))
                    continue;
                if (n->replicate && !strcmp(n->replicate, node->name))
                    replicas++;
            }
            redisReply *reply = CLUSTER_MANAGER_COMMAND(node, "DBSIZE");
            if (reply != NULL || reply->type == REDIS_REPLY_INTEGER)
                dbsize = reply->integer;
            if (dbsize < 0) {
                char *err = "";
                if (reply != NULL && reply->type == REDIS_REPLY_ERROR)
                    err = reply->str;
                CLUSTER_MANAGER_PRINT_REPLY_ERROR(node, err);
                if (reply != NULL) freeReplyObject(reply);
                return;
            };
            if (reply != NULL) freeReplyObject(reply);
            printf("%s:%d (%s...) -> %d keys | %d slots | %d slaves.\n",
                   node->ip, node->port, name, dbsize,
                   node->slots_count, replicas);
            masters++;
            keys += dbsize;
        }
    }
    clusterManagerLogOk("[OK] %d keys in %d masters.\n", keys, masters);
    float keys_per_slot = keys / (float) CLUSTER_MANAGER_SLOTS;
    printf("%.2f keys per slot on average.\n", keys_per_slot);
}

/* Flush dirty slots configuration of the node by calling CLUSTER ADDSLOTS */
static int clusterManagerAddSlots(clusterManagerNode *node, char**err)
{
    redisReply *reply = NULL;
    void *_reply = NULL;
    int success = 1;
    /* First two args are used for the command itself. */
    int argc = node->slots_count + 2;
<<<<<<< HEAD
    sds *argv = zmalloc(argc * sizeof(*argv), MALLOC_LOCAL);
    size_t *argvlen = zmalloc(argc * sizeof(*argvlen), MALLOC_LOCAL);
=======
    sds *argv = zmalloc(argc * sizeof(*argv));
    size_t *argvlen = zmalloc(argc * sizeof(*argvlen));
>>>>>>> 624568ae
    argv[0] = "CLUSTER";
    argv[1] = "ADDSLOTS";
    argvlen[0] = 7;
    argvlen[1] = 8;
    *err = NULL;
    int i, argv_idx = 2;
    for (i = 0; i < CLUSTER_MANAGER_SLOTS; i++) {
        if (argv_idx >= argc) break;
        if (node->slots[i]) {
            argv[argv_idx] = sdsfromlonglong((long long) i);
            argvlen[argv_idx] = sdslen(argv[argv_idx]);
            argv_idx++;
        }
    }
    if (!argv_idx) {
        success = 0;
        goto cleanup;
    }
    redisAppendCommandArgv(node->context,argc,(const char**)argv,argvlen);
    if (redisGetReply(node->context, &_reply) != REDIS_OK) {
        success = 0;
        goto cleanup;
    }
    reply = (redisReply*) _reply;
    success = clusterManagerCheckRedisReply(node, reply, err);
cleanup:
    zfree(argvlen);
    if (argv != NULL) {
        for (i = 2; i < argc; i++) sdsfree(argv[i]);
        zfree(argv);
    }
    if (reply != NULL) freeReplyObject(reply);
    return success;
}

/* Get the node the slot is assigned to from the point of view of node *n.
 * If the slot is unassigned or if the reply is an error, return NULL.
 * Use the **err argument in order to check wether the slot is unassigned
 * or the reply resulted in an error. */
static clusterManagerNode *clusterManagerGetSlotOwner(clusterManagerNode *n,
                                                      int slot, char **err)
{
    assert(slot >= 0 && slot < CLUSTER_MANAGER_SLOTS);
    clusterManagerNode *owner = NULL;
    redisReply *reply = CLUSTER_MANAGER_COMMAND(n, "CLUSTER SLOTS");
    if (clusterManagerCheckRedisReply(n, reply, err)) {
        assert(reply->type == REDIS_REPLY_ARRAY);
        size_t i;
        for (i = 0; i < reply->elements; i++) {
            redisReply *r = reply->element[i];
            assert(r->type == REDIS_REPLY_ARRAY && r->elements >= 3);
            int from, to;
            from = r->element[0]->integer;
            to = r->element[1]->integer;
            if (slot < from || slot > to) continue;
            redisReply *nr =  r->element[2];
            assert(nr->type == REDIS_REPLY_ARRAY && nr->elements >= 2);
            char *name = NULL;
            if (nr->elements >= 3)
                name =  nr->element[2]->str;
            if (name != NULL)
                owner = clusterManagerNodeByName(name);
            else {
                char *ip = nr->element[0]->str;
                assert(ip != NULL);
                int port = (int) nr->element[1]->integer;
                listIter li;
                listNode *ln;
                listRewind(cluster_manager.nodes, &li);
                while ((ln = listNext(&li)) != NULL) {
                    clusterManagerNode *nd = ln->value;
                    if (strcmp(nd->ip, ip) == 0 && port == nd->port) {
                        owner = nd;
                        break;
                    }
                }
            }
            if (owner) break;
        }
    }
    if (reply) freeReplyObject(reply);
    return owner;
}

/* Set slot status to "importing" or "migrating" */
static int clusterManagerSetSlot(clusterManagerNode *node1,
                                 clusterManagerNode *node2,
                                 int slot, const char *status, char **err) {
    redisReply *reply = CLUSTER_MANAGER_COMMAND(node1, "CLUSTER "
                                                "SETSLOT %d %s %s",
                                                slot, status,
                                                (char *) node2->name);
    if (err != NULL) *err = NULL;
    if (!reply) return 0;
    int success = 1;
    if (reply->type == REDIS_REPLY_ERROR) {
        success = 0;
        if (err != NULL) {
<<<<<<< HEAD
            *err = zmalloc((reply->len + 1) * sizeof(char), MALLOC_LOCAL);
=======
            *err = zmalloc((reply->len + 1) * sizeof(char));
>>>>>>> 624568ae
            strcpy(*err, reply->str);
        } else CLUSTER_MANAGER_PRINT_REPLY_ERROR(node1, reply->str);
        goto cleanup;
    }
cleanup:
    freeReplyObject(reply);
    return success;
}

static int clusterManagerClearSlotStatus(clusterManagerNode *node, int slot) {
    redisReply *reply = CLUSTER_MANAGER_COMMAND(node,
        "CLUSTER SETSLOT %d %s", slot, "STABLE");
    int success = clusterManagerCheckRedisReply(node, reply, NULL);
    if (reply) freeReplyObject(reply);
    return success;
}

static int clusterManagerDelSlot(clusterManagerNode *node, int slot,
                                 int ignore_unassigned_err)
{
    redisReply *reply = CLUSTER_MANAGER_COMMAND(node,
        "CLUSTER DELSLOTS %d", slot);
    char *err = NULL;
    int success = clusterManagerCheckRedisReply(node, reply, &err);
    if (!success && reply && reply->type == REDIS_REPLY_ERROR &&
        ignore_unassigned_err)
    {
        char *get_owner_err = NULL;
        clusterManagerNode *assigned_to =
            clusterManagerGetSlotOwner(node, slot, &get_owner_err);
        if (!assigned_to) {
            if (get_owner_err == NULL) success = 1;
            else {
                CLUSTER_MANAGER_PRINT_REPLY_ERROR(node, get_owner_err);
                zfree(get_owner_err);
            }
        }
    }
    if (!success && err != NULL) {
        CLUSTER_MANAGER_PRINT_REPLY_ERROR(node, err);
        zfree(err);
    }
    if (reply) freeReplyObject(reply);
    return success;
}

static int clusterManagerAddSlot(clusterManagerNode *node, int slot) {
    redisReply *reply = CLUSTER_MANAGER_COMMAND(node,
        "CLUSTER ADDSLOTS %d", slot);
    int success = clusterManagerCheckRedisReply(node, reply, NULL);
    if (reply) freeReplyObject(reply);
    return success;
}

static signed int clusterManagerCountKeysInSlot(clusterManagerNode *node,
                                                int slot)
{
    redisReply *reply = CLUSTER_MANAGER_COMMAND(node,
        "CLUSTER COUNTKEYSINSLOT %d", slot);
    int count = -1;
    int success = clusterManagerCheckRedisReply(node, reply, NULL);
    if (success && reply->type == REDIS_REPLY_INTEGER) count = reply->integer;
    if (reply) freeReplyObject(reply);
    return count;
}

static int clusterManagerBumpEpoch(clusterManagerNode *node) {
    redisReply *reply = CLUSTER_MANAGER_COMMAND(node, "CLUSTER BUMPEPOCH");
    int success = clusterManagerCheckRedisReply(node, reply, NULL);
    if (reply) freeReplyObject(reply);
    return success;
}

/* Callback used by clusterManagerSetSlotOwner transaction. It should ignore
 * errors except for ADDSLOTS errors.
 * Return 1 if the error should be ignored. */
static int clusterManagerOnSetOwnerErr(redisReply *reply,
    clusterManagerNode *n, int bulk_idx)
{
    UNUSED(reply);
    UNUSED(n);
    /* Only raise error when ADDSLOTS fail (bulk_idx == 1). */
    return (bulk_idx != 1);
}

static int clusterManagerSetSlotOwner(clusterManagerNode *owner,
                                      int slot,
                                      int do_clear)
{
    int success = clusterManagerStartTransaction(owner);
    if (!success) return 0;
    /* Ensure the slot is not already assigned. */
    clusterManagerDelSlot(owner, slot, 1);
    /* Add the slot and bump epoch. */
    clusterManagerAddSlot(owner, slot);
    if (do_clear) clusterManagerClearSlotStatus(owner, slot);
    clusterManagerBumpEpoch(owner);
    success = clusterManagerExecTransaction(owner, clusterManagerOnSetOwnerErr);
    return success;
}

/* Get the hash for the values of the specified keys in *keys_reply for the
 * specified nodes *n1 and *n2, by calling DEBUG DIGEST-VALUE redis command
 * on both nodes. Every key with same name on both nodes but having different
 * values will be added to the *diffs list. Return 0 in case of reply
 * error. */
static int clusterManagerCompareKeysValues(clusterManagerNode *n1,
                                          clusterManagerNode *n2,
                                          redisReply *keys_reply,
                                          list *diffs)
{
    size_t i, argc = keys_reply->elements + 2;
    static const char *hash_zero = "0000000000000000000000000000000000000000";
<<<<<<< HEAD
    char **argv = zcalloc(argc * sizeof(char *), MALLOC_LOCAL);
    size_t  *argv_len = zcalloc(argc * sizeof(size_t), MALLOC_LOCAL);
=======
    char **argv = zcalloc(argc * sizeof(char *));
    size_t  *argv_len = zcalloc(argc * sizeof(size_t));
>>>>>>> 624568ae
    argv[0] = "DEBUG";
    argv_len[0] = 5;
    argv[1] = "DIGEST-VALUE";
    argv_len[1] = 12;
    for (i = 0; i < keys_reply->elements; i++) {
        redisReply *entry = keys_reply->element[i];
        int idx = i + 2;
        argv[idx] = entry->str;
        argv_len[idx] = entry->len;
    }
    int success = 0;
    void *_reply1 = NULL, *_reply2 = NULL;
    redisReply *r1 = NULL, *r2 = NULL;
    redisAppendCommandArgv(n1->context,argc, (const char**)argv,argv_len);
    success = (redisGetReply(n1->context, &_reply1) == REDIS_OK);
    if (!success) goto cleanup;
    r1 = (redisReply *) _reply1;
    redisAppendCommandArgv(n2->context,argc, (const char**)argv,argv_len);
    success = (redisGetReply(n2->context, &_reply2) == REDIS_OK);
    if (!success) goto cleanup;
    r2 = (redisReply *) _reply2;
    success = (r1->type != REDIS_REPLY_ERROR && r2->type != REDIS_REPLY_ERROR);
    if (r1->type == REDIS_REPLY_ERROR) {
        CLUSTER_MANAGER_PRINT_REPLY_ERROR(n1, r1->str);
        success = 0;
    }
    if (r2->type == REDIS_REPLY_ERROR) {
        CLUSTER_MANAGER_PRINT_REPLY_ERROR(n2, r2->str);
        success = 0;
    }
    if (!success) goto cleanup;
    assert(keys_reply->elements == r1->elements &&
           keys_reply->elements == r2->elements);
    for (i = 0; i < keys_reply->elements; i++) {
        char *key = keys_reply->element[i]->str;
        char *hash1 = r1->element[i]->str;
        char *hash2 = r2->element[i]->str;
        /* Ignore keys that don't exist in both nodes. */
        if (strcmp(hash1, hash_zero) == 0 || strcmp(hash2, hash_zero) == 0)
            continue;
        if (strcmp(hash1, hash2) != 0) listAddNodeTail(diffs, key);
    }
cleanup:
    if (r1) freeReplyObject(r1);
    if (r2) freeReplyObject(r2);
    zfree(argv);
    zfree(argv_len);
    return success;
}

/* Migrate keys taken from reply->elements. It returns the reply from the
 * MIGRATE command, or NULL if something goes wrong. If the argument 'dots'
 * is not NULL, a dot will be printed for every migrated key. */
static redisReply *clusterManagerMigrateKeysInReply(clusterManagerNode *source,
                                                    clusterManagerNode *target,
                                                    redisReply *reply,
                                                    int replace, int timeout,
                                                    char *dots)
{
    redisReply *migrate_reply = NULL;
    char **argv = NULL;
    size_t *argv_len = NULL;
    int c = (replace ? 8 : 7);
    if (config.auth) c += 2;
    size_t argc = c + reply->elements;
    size_t i, offset = 6; // Keys Offset
<<<<<<< HEAD
    argv = zcalloc(argc * sizeof(char *), MALLOC_LOCAL);
    argv_len = zcalloc(argc * sizeof(size_t), MALLOC_LOCAL);
=======
    argv = zcalloc(argc * sizeof(char *));
    argv_len = zcalloc(argc * sizeof(size_t));
>>>>>>> 624568ae
    char portstr[255];
    char timeoutstr[255];
    snprintf(portstr, 10, "%d", target->port);
    snprintf(timeoutstr, 10, "%d", timeout);
    argv[0] = "MIGRATE";
    argv_len[0] = 7;
    argv[1] = target->ip;
    argv_len[1] = strlen(target->ip);
    argv[2] = portstr;
    argv_len[2] = strlen(portstr);
    argv[3] = "";
    argv_len[3] = 0;
    argv[4] = "0";
    argv_len[4] = 1;
    argv[5] = timeoutstr;
    argv_len[5] = strlen(timeoutstr);
    if (replace) {
        argv[offset] = "REPLACE";
        argv_len[offset] = 7;
        offset++;
    }
    if (config.auth) {
        argv[offset] = "AUTH";
        argv_len[offset] = 4;
        offset++;
        argv[offset] = config.auth;
        argv_len[offset] = strlen(config.auth);
        offset++;
    }
    argv[offset] = "KEYS";
    argv_len[offset] = 4;
    offset++;
    for (i = 0; i < reply->elements; i++) {
        redisReply *entry = reply->element[i];
        size_t idx = i + offset;
        assert(entry->type == REDIS_REPLY_STRING);
        argv[idx] = (char *) sdsnew(entry->str);
        argv_len[idx] = entry->len;
        if (dots) dots[i] = '.';
    }
    if (dots) dots[reply->elements] = '\0';
    void *_reply = NULL;
    redisAppendCommandArgv(source->context,argc,
                           (const char**)argv,argv_len);
    int success = (redisGetReply(source->context, &_reply) == REDIS_OK);
    for (i = 0; i < reply->elements; i++) sdsfree(argv[i + offset]);
    if (!success) goto cleanup;
    migrate_reply = (redisReply *) _reply;
cleanup:
    zfree(argv);
    zfree(argv_len);
    return migrate_reply;
}

/* Migrate all keys in the given slot from source to target.*/
static int clusterManagerMigrateKeysInSlot(clusterManagerNode *source,
                                           clusterManagerNode *target,
                                           int slot, int timeout,
                                           int pipeline, int verbose,
                                           char **err)
{
    int success = 1;
    int do_fix = config.cluster_manager_command.flags &
                 CLUSTER_MANAGER_CMD_FLAG_FIX;
    int do_replace = config.cluster_manager_command.flags &
                     CLUSTER_MANAGER_CMD_FLAG_REPLACE;
    while (1) {
        char *dots = NULL;
        redisReply *reply = NULL, *migrate_reply = NULL;
        reply = CLUSTER_MANAGER_COMMAND(source, "CLUSTER "
                                        "GETKEYSINSLOT %d %d", slot,
                                        pipeline);
        success = (reply != NULL);
        if (!success) return 0;
        if (reply->type == REDIS_REPLY_ERROR) {
            success = 0;
            if (err != NULL) {
<<<<<<< HEAD
                *err = zmalloc((reply->len + 1) * sizeof(char), MALLOC_LOCAL);
=======
                *err = zmalloc((reply->len + 1) * sizeof(char));
>>>>>>> 624568ae
                strcpy(*err, reply->str);
                CLUSTER_MANAGER_PRINT_REPLY_ERROR(source, *err);
            }
            goto next;
        }
        assert(reply->type == REDIS_REPLY_ARRAY);
        size_t count = reply->elements;
        if (count == 0) {
            freeReplyObject(reply);
            break;
        }
<<<<<<< HEAD
        if (verbose) dots = zmalloc((count+1) * sizeof(char), MALLOC_LOCAL);
=======
        if (verbose) dots = zmalloc((count+1) * sizeof(char));
>>>>>>> 624568ae
        /* Calling MIGRATE command. */
        migrate_reply = clusterManagerMigrateKeysInReply(source, target,
                                                         reply, 0, timeout,
                                                         dots);
        if (migrate_reply == NULL) goto next;
        if (migrate_reply->type == REDIS_REPLY_ERROR) {
            int is_busy = strstr(migrate_reply->str, "BUSYKEY") != NULL;
            int not_served = 0;
            if (!is_busy) {
                /* Check if the slot is unassigned (not served) in the
                 * source node's configuration. */
                char *get_owner_err = NULL;
                clusterManagerNode *served_by =
                    clusterManagerGetSlotOwner(source, slot, &get_owner_err);
                if (!served_by) {
                    if (get_owner_err == NULL) not_served = 1;
                    else {
                        CLUSTER_MANAGER_PRINT_REPLY_ERROR(source,
                                                          get_owner_err);
                        zfree(get_owner_err);
                    }
                }
            }
            /* Try to handle errors. */
            if (is_busy || not_served) {
                /* If the key's slot is not served, try to assign slot
                 * to the target node. */
                if (do_fix && not_served) {
                    clusterManagerLogWarn("*** Slot was not served, setting "
                                          "owner to node %s:%d.\n",
                                          target->ip, target->port);
                    clusterManagerSetSlot(source, target, slot, "node", NULL);
                }
                /* If the key already exists in the target node (BUSYKEY),
                 * check whether its value is the same in both nodes.
                 * In case of equal values, retry migration with the
                 * REPLACE option.
                 * In case of different values:
                 *  - If the migration is requested by the fix command, stop
                 *    and warn the user.
                 *  - In other cases (ie. reshard), proceed only if the user
                 *    launched the command with the --cluster-replace option.*/
                if (is_busy) {
                    clusterManagerLogWarn("\n*** Target key exists\n");
                    if (!do_replace) {
                        clusterManagerLogWarn("*** Checking key values on "
                                              "both nodes...\n");
                        list *diffs = listCreate();
                        success = clusterManagerCompareKeysValues(source,
                            target, reply, diffs);
                        if (!success) {
                            clusterManagerLogErr("*** Value check failed!\n");
                            listRelease(diffs);
                            goto next;
                        }
                        if (listLength(diffs) > 0) {
                            success = 0;
                            clusterManagerLogErr(
                                "*** Found %d key(s) in both source node and "
                                "target node having different values.\n"
                                "    Source node: %s:%d\n"
                                "    Target node: %s:%d\n"
                                "    Keys(s):\n",
                                listLength(diffs),
                                source->ip, source->port,
                                target->ip, target->port);
                            listIter dli;
                            listNode *dln;
                            listRewind(diffs, &dli);
                            while((dln = listNext(&dli)) != NULL) {
                                char *k = dln->value;
                                clusterManagerLogErr("    - %s\n", k);
                            }
                            clusterManagerLogErr("Please fix the above key(s) "
                                                 "manually and try again "
                                                 "or relaunch the command \n"
                                                 "with --cluster-replace "
                                                 "option to force key "
                                                 "overriding.\n");
                            listRelease(diffs);
                            goto next;
                        }
                        listRelease(diffs);
                    }
                    clusterManagerLogWarn("*** Replacing target keys...\n");
                }
                freeReplyObject(migrate_reply);
                migrate_reply = clusterManagerMigrateKeysInReply(source,
                                                                 target,
                                                                 reply,
                                                                 is_busy,
                                                                 timeout,
                                                                 NULL);
                success = (migrate_reply != NULL &&
                           migrate_reply->type != REDIS_REPLY_ERROR);
            } else success = 0;
            if (!success) {
                if (migrate_reply != NULL) {
                    if (err) {
<<<<<<< HEAD
                        *err = zmalloc((migrate_reply->len + 1) * sizeof(char), MALLOC_LOCAL);
=======
                        *err = zmalloc((migrate_reply->len + 1) * sizeof(char));
>>>>>>> 624568ae
                        strcpy(*err, migrate_reply->str);
                    }
                    printf("\n");
                    CLUSTER_MANAGER_PRINT_REPLY_ERROR(source,
                                                      migrate_reply->str);
                }
                goto next;
            }
        }
        if (verbose) {
            printf("%s", dots);
            fflush(stdout);
        }
next:
        if (reply != NULL) freeReplyObject(reply);
        if (migrate_reply != NULL) freeReplyObject(migrate_reply);
        if (dots) zfree(dots);
        if (!success) break;
    }
    return success;
}

/* Move slots between source and target nodes using MIGRATE.
 *
 * Options:
 * CLUSTER_MANAGER_OPT_VERBOSE -- Print a dot for every moved key.
 * CLUSTER_MANAGER_OPT_COLD    -- Move keys without opening slots /
 *                                reconfiguring the nodes.
 * CLUSTER_MANAGER_OPT_UPDATE  -- Update node->slots for source/target nodes.
 * CLUSTER_MANAGER_OPT_QUIET   -- Don't print info messages.
*/
static int clusterManagerMoveSlot(clusterManagerNode *source,
                                  clusterManagerNode *target,
                                  int slot, int opts,  char**err)
{
    if (!(opts & CLUSTER_MANAGER_OPT_QUIET)) {
        printf("Moving slot %d from %s:%d to %s:%d: ", slot, source->ip,
               source->port, target->ip, target->port);
        fflush(stdout);
    }
    if (err != NULL) *err = NULL;
    int pipeline = config.cluster_manager_command.pipeline,
        timeout = config.cluster_manager_command.timeout,
        print_dots = (opts & CLUSTER_MANAGER_OPT_VERBOSE),
        option_cold = (opts & CLUSTER_MANAGER_OPT_COLD),
        success = 1;
    if (!option_cold) {
        success = clusterManagerSetSlot(target, source, slot,
                                        "importing", err);
        if (!success) return 0;
        success = clusterManagerSetSlot(source, target, slot,
                                        "migrating", err);
        if (!success) return 0;
    }
    success = clusterManagerMigrateKeysInSlot(source, target, slot, timeout,
                                              pipeline, print_dots, err);
    if (!(opts & CLUSTER_MANAGER_OPT_QUIET)) printf("\n");
    if (!success) return 0;
    /* Set the new node as the owner of the slot in all the known nodes. */
    if (!option_cold) {
        listIter li;
        listNode *ln;
        listRewind(cluster_manager.nodes, &li);
        while ((ln = listNext(&li)) != NULL) {
            clusterManagerNode *n = ln->value;
            if (n->flags & CLUSTER_MANAGER_FLAG_SLAVE) continue;
            redisReply *r = CLUSTER_MANAGER_COMMAND(n, "CLUSTER "
                                                    "SETSLOT %d %s %s",
                                                    slot, "node",
                                                    target->name);
            success = (r != NULL);
            if (!success) return 0;
            if (r->type == REDIS_REPLY_ERROR) {
                success = 0;
                if (err != NULL) {
<<<<<<< HEAD
                    *err = zmalloc((r->len + 1) * sizeof(char), MALLOC_LOCAL);
=======
                    *err = zmalloc((r->len + 1) * sizeof(char));
>>>>>>> 624568ae
                    strcpy(*err, r->str);
                    CLUSTER_MANAGER_PRINT_REPLY_ERROR(n, *err);
                }
            }
            freeReplyObject(r);
            if (!success) return 0;
        }
    }
    /* Update the node logical config */
    if (opts & CLUSTER_MANAGER_OPT_UPDATE) {
        source->slots[slot] = 0;
        target->slots[slot] = 1;
    }
    return 1;
}

/* Flush the dirty node configuration by calling replicate for slaves or
 * adding the slots defined in the masters. */
static int clusterManagerFlushNodeConfig(clusterManagerNode *node, char **err) {
    if (!node->dirty) return 0;
    redisReply *reply = NULL;
    int is_err = 0, success = 1;
    if (err != NULL) *err = NULL;
    if (node->replicate != NULL) {
        reply = CLUSTER_MANAGER_COMMAND(node, "CLUSTER REPLICATE %s",
                                        node->replicate);
        if (reply == NULL || (is_err = (reply->type == REDIS_REPLY_ERROR))) {
            if (is_err && err != NULL) {
<<<<<<< HEAD
                *err = zmalloc((reply->len + 1) * sizeof(char), MALLOC_LOCAL);
=======
                *err = zmalloc((reply->len + 1) * sizeof(char));
>>>>>>> 624568ae
                strcpy(*err, reply->str);
            }
            success = 0;
            /* If the cluster did not already joined it is possible that
             * the slave does not know the master node yet. So on errors
             * we return ASAP leaving the dirty flag set, to flush the
             * config later. */
            goto cleanup;
        }
    } else {
        int added = clusterManagerAddSlots(node, err);
        if (!added || *err != NULL) success = 0;
    }
    node->dirty = 0;
cleanup:
    if (reply != NULL) freeReplyObject(reply);
    return success;
}

/* Wait until the cluster configuration is consistent. */
static void clusterManagerWaitForClusterJoin(void) {
    printf("Waiting for the cluster to join\n");
    while(!clusterManagerIsConfigConsistent()) {
        printf(".");
        fflush(stdout);
        sleep(1);
    }
    printf("\n");
}

/* Load node's cluster configuration by calling "CLUSTER NODES" command.
 * Node's configuration (name, replicate, slots, ...) is then updated.
 * If CLUSTER_MANAGER_OPT_GETFRIENDS flag is set into 'opts' argument,
 * and node already knows other nodes, the node's friends list is populated
 * with the other nodes info. */
static int clusterManagerNodeLoadInfo(clusterManagerNode *node, int opts,
                                      char **err)
{
    redisReply *reply = CLUSTER_MANAGER_COMMAND(node, "CLUSTER NODES");
    int success = 1;
    *err = NULL;
    if (!clusterManagerCheckRedisReply(node, reply, err)) {
        success = 0;
        goto cleanup;
    }
    int getfriends = (opts & CLUSTER_MANAGER_OPT_GETFRIENDS);
    char *lines = reply->str, *p, *line;
    while ((p = strstr(lines, "\n")) != NULL) {
        *p = '\0';
        line = lines;
        lines = p + 1;
        char *name = NULL, *addr = NULL, *flags = NULL, *master_id = NULL,
             *ping_sent = NULL, *ping_recv = NULL, *config_epoch = NULL,
             *link_status = NULL;
        UNUSED(link_status);
        int i = 0;
        while ((p = strchr(line, ' ')) != NULL) {
            *p = '\0';
            char *token = line;
            line = p + 1;
            switch(i++){
            case 0: name = token; break;
            case 1: addr = token; break;
            case 2: flags = token; break;
            case 3: master_id = token; break;
            case 4: ping_sent = token; break;
            case 5: ping_recv = token; break;
            case 6: config_epoch = token; break;
            case 7: link_status = token; break;
            }
            if (i == 8) break; // Slots
        }
        if (!flags) {
            success = 0;
            goto cleanup;
        }
        int myself = (strstr(flags, "myself") != NULL);
        clusterManagerNode *currentNode = NULL;
        if (myself) {
            node->flags |= CLUSTER_MANAGER_FLAG_MYSELF;
            currentNode = node;
            clusterManagerNodeResetSlots(node);
            if (i == 8) {
                int remaining = strlen(line);
                while (remaining > 0) {
                    p = strchr(line, ' ');
                    if (p == NULL) p = line + remaining;
                    remaining -= (p - line);

                    char *slotsdef = line;
                    *p = '\0';
                    if (remaining) {
                        line = p + 1;
                        remaining--;
                    } else line = p;
                    char *dash = NULL;
                    if (slotsdef[0] == '[') {
                        slotsdef++;
                        if ((p = strstr(slotsdef, "->-"))) { // Migrating
                            *p = '\0';
                            p += 3;
                            char *closing_bracket = strchr(p, ']');
                            if (closing_bracket) *closing_bracket = '\0';
                            sds slot = sdsnew(slotsdef);
                            sds dst = sdsnew(p);
                            node->migrating_count += 2;
                            node->migrating = zrealloc(node->migrating,
<<<<<<< HEAD
                                (node->migrating_count * sizeof(sds)), MALLOC_LOCAL);
=======
                                (node->migrating_count * sizeof(sds)));
>>>>>>> 624568ae
                            node->migrating[node->migrating_count - 2] =
                                slot;
                            node->migrating[node->migrating_count - 1] =
                                dst;
                        }  else if ((p = strstr(slotsdef, "-<-"))) {//Importing
                            *p = '\0';
                            p += 3;
                            char *closing_bracket = strchr(p, ']');
                            if (closing_bracket) *closing_bracket = '\0';
                            sds slot = sdsnew(slotsdef);
                            sds src = sdsnew(p);
                            node->importing_count += 2;
                            node->importing = zrealloc(node->importing,
<<<<<<< HEAD
                                (node->importing_count * sizeof(sds)), MALLOC_LOCAL);
=======
                                (node->importing_count * sizeof(sds)));
>>>>>>> 624568ae
                            node->importing[node->importing_count - 2] =
                                slot;
                            node->importing[node->importing_count - 1] =
                                src;
                        }
                    } else if ((dash = strchr(slotsdef, '-')) != NULL) {
                        p = dash;
                        int start, stop;
                        *p = '\0';
                        start = atoi(slotsdef);
                        stop = atoi(p + 1);
                        node->slots_count += (stop - (start - 1));
                        while (start <= stop) node->slots[start++] = 1;
                    } else if (p > slotsdef) {
                        node->slots[atoi(slotsdef)] = 1;
                        node->slots_count++;
                    }
                }
            }
            node->dirty = 0;
        } else if (!getfriends) {
            if (!(node->flags & CLUSTER_MANAGER_FLAG_MYSELF)) continue;
            else break;
        } else {
            if (addr == NULL) {
                fprintf(stderr, "Error: invalid CLUSTER NODES reply\n");
                success = 0;
                goto cleanup;
            }
            char *c = strrchr(addr, '@');
            if (c != NULL) *c = '\0';
            c = strrchr(addr, ':');
            if (c == NULL) {
                fprintf(stderr, "Error: invalid CLUSTER NODES reply\n");
                success = 0;
                goto cleanup;
            }
            *c = '\0';
            int port = atoi(++c);
            currentNode = clusterManagerNewNode(sdsnew(addr), port);
            currentNode->flags |= CLUSTER_MANAGER_FLAG_FRIEND;
            if (node->friends == NULL) node->friends = listCreate();
            listAddNodeTail(node->friends, currentNode);
        }
        if (name != NULL) {
            if (currentNode->name) sdsfree(currentNode->name);
            currentNode->name = sdsnew(name);
        }
        if (currentNode->flags_str != NULL)
            freeClusterManagerNodeFlags(currentNode->flags_str);
        currentNode->flags_str = listCreate();
        int flag_len;
        while ((flag_len = strlen(flags)) > 0) {
            sds flag = NULL;
            char *fp = strchr(flags, ',');
            if (fp) {
                *fp = '\0';
                flag = sdsnew(flags);
                flags = fp + 1;
            } else {
                flag = sdsnew(flags);
                flags += flag_len;
            }
            if (strcmp(flag, "noaddr") == 0)
                currentNode->flags |= CLUSTER_MANAGER_FLAG_NOADDR;
            else if (strcmp(flag, "disconnected") == 0)
                currentNode->flags |= CLUSTER_MANAGER_FLAG_DISCONNECT;
            else if (strcmp(flag, "fail") == 0)
                currentNode->flags |= CLUSTER_MANAGER_FLAG_FAIL;
            else if (strcmp(flag, "slave") == 0) {
                currentNode->flags |= CLUSTER_MANAGER_FLAG_SLAVE;
                if (master_id != NULL) {
                    if (currentNode->replicate) sdsfree(currentNode->replicate);
                    currentNode->replicate = sdsnew(master_id);
                }
            }
            listAddNodeTail(currentNode->flags_str, flag);
        }
        if (config_epoch != NULL)
            currentNode->current_epoch = atoll(config_epoch);
        if (ping_sent != NULL) currentNode->ping_sent = atoll(ping_sent);
        if (ping_recv != NULL) currentNode->ping_recv = atoll(ping_recv);
        if (!getfriends && myself) break;
    }
cleanup:
    if (reply) freeReplyObject(reply);
    return success;
}

/* Retrieves info about the cluster using argument 'node' as the starting
 * point. All nodes will be loaded inside the cluster_manager.nodes list.
 * Warning: if something goes wrong, it will free the starting node before
 * returning 0. */
static int clusterManagerLoadInfoFromNode(clusterManagerNode *node, int opts) {
    if (node->context == NULL && !clusterManagerNodeConnect(node)) {
        freeClusterManagerNode(node);
        return 0;
    }
    opts |= CLUSTER_MANAGER_OPT_GETFRIENDS;
    char *e = NULL;
    if (!clusterManagerNodeIsCluster(node, &e)) {
        clusterManagerPrintNotClusterNodeError(node, e);
        if (e) zfree(e);
        freeClusterManagerNode(node);
        return 0;
    }
    e = NULL;
    if (!clusterManagerNodeLoadInfo(node, opts, &e)) {
        if (e) {
            CLUSTER_MANAGER_PRINT_REPLY_ERROR(node, e);
            zfree(e);
        }
        freeClusterManagerNode(node);
        return 0;
    }
    listIter li;
    listNode *ln;
    if (cluster_manager.nodes != NULL) {
        listRewind(cluster_manager.nodes, &li);
        while ((ln = listNext(&li)) != NULL)
            freeClusterManagerNode((clusterManagerNode *) ln->value);
        listRelease(cluster_manager.nodes);
    }
    cluster_manager.nodes = listCreate();
    listAddNodeTail(cluster_manager.nodes, node);
    if (node->friends != NULL) {
        listRewind(node->friends, &li);
        while ((ln = listNext(&li)) != NULL) {
            clusterManagerNode *friend = ln->value;
            if (!friend->ip || !friend->port) goto invalid_friend;
            if (!friend->context && !clusterManagerNodeConnect(friend))
                goto invalid_friend;
            e = NULL;
            if (clusterManagerNodeLoadInfo(friend, 0, &e)) {
                if (friend->flags & (CLUSTER_MANAGER_FLAG_NOADDR |
                                     CLUSTER_MANAGER_FLAG_DISCONNECT |
                                     CLUSTER_MANAGER_FLAG_FAIL))
                    goto invalid_friend;
                listAddNodeTail(cluster_manager.nodes, friend);
            } else {
                clusterManagerLogErr("[ERR] Unable to load info for "
                                     "node %s:%d\n",
                                     friend->ip, friend->port);
                goto invalid_friend;
            }
            continue;
invalid_friend:
            freeClusterManagerNode(friend);
        }
        listRelease(node->friends);
        node->friends = NULL;
    }
    // Count replicas for each node
    listRewind(cluster_manager.nodes, &li);
    while ((ln = listNext(&li)) != NULL) {
        clusterManagerNode *n = ln->value;
        if (n->replicate != NULL) {
            clusterManagerNode *master = clusterManagerNodeByName(n->replicate);
            if (master == NULL) {
                clusterManagerLogWarn("*** WARNING: %s:%d claims to be "
                                      "slave of unknown node ID %s.\n",
                                      n->ip, n->port, n->replicate);
            } else master->replicas_count++;
        }
    }
    return 1;
}

/* Compare functions used by various sorting operations. */
int clusterManagerSlotCompare(const void *slot1, const void *slot2) {
    const char **i1 = (const char **)slot1;
    const char **i2 = (const char **)slot2;
    return strcmp(*i1, *i2);
}

int clusterManagerSlotCountCompareDesc(const void *n1, const void *n2) {
    clusterManagerNode *node1 = *((clusterManagerNode **) n1);
    clusterManagerNode *node2 = *((clusterManagerNode **) n2);
    return node2->slots_count - node1->slots_count;
}

int clusterManagerCompareNodeBalance(const void *n1, const void *n2) {
    clusterManagerNode *node1 = *((clusterManagerNode **) n1);
    clusterManagerNode *node2 = *((clusterManagerNode **) n2);
    return node1->balance - node2->balance;
}

static sds clusterManagerGetConfigSignature(clusterManagerNode *node) {
    sds signature = NULL;
    int node_count = 0, i = 0, name_len = 0;
    char **node_configs = NULL;
    redisReply *reply = CLUSTER_MANAGER_COMMAND(node, "CLUSTER NODES");
    if (reply == NULL || reply->type == REDIS_REPLY_ERROR)
        goto cleanup;
    char *lines = reply->str, *p, *line;
    while ((p = strstr(lines, "\n")) != NULL) {
        i = 0;
        *p = '\0';
        line = lines;
        lines = p + 1;
        char *nodename = NULL;
        int tot_size = 0;
        while ((p = strchr(line, ' ')) != NULL) {
            *p = '\0';
            char *token = line;
            line = p + 1;
            if (i == 0) {
                nodename = token;
                tot_size = (p - token);
                name_len = tot_size++; // Make room for ':' in tot_size
            }
            if (++i == 8) break;
        }
        if (i != 8) continue;
        if (nodename == NULL) continue;
        int remaining = strlen(line);
        if (remaining == 0) continue;
        char **slots = NULL;
        int c = 0;
        while (remaining > 0) {
            p = strchr(line, ' ');
            if (p == NULL) p = line + remaining;
            int size = (p - line);
            remaining -= size;
            tot_size += size;
            char *slotsdef = line;
            *p = '\0';
            if (remaining) {
                line = p + 1;
                remaining--;
            } else line = p;
            if (slotsdef[0] != '[') {
                c++;
<<<<<<< HEAD
                slots = zrealloc(slots, (c * sizeof(char *)), MALLOC_LOCAL);
=======
                slots = zrealloc(slots, (c * sizeof(char *)));
>>>>>>> 624568ae
                slots[c - 1] = slotsdef;
            }
        }
        if (c > 0) {
            if (c > 1)
                qsort(slots, c, sizeof(char *), clusterManagerSlotCompare);
            node_count++;
            node_configs =
<<<<<<< HEAD
                zrealloc(node_configs, (node_count * sizeof(char *)), MALLOC_LOCAL);
            /* Make room for '|' separators. */
            tot_size += (sizeof(char) * (c - 1));
            char *cfg = zmalloc((sizeof(char) * tot_size) + 1, MALLOC_LOCAL);
=======
                zrealloc(node_configs, (node_count * sizeof(char *)));
            /* Make room for '|' separators. */
            tot_size += (sizeof(char) * (c - 1));
            char *cfg = zmalloc((sizeof(char) * tot_size) + 1);
>>>>>>> 624568ae
            memcpy(cfg, nodename, name_len);
            char *sp = cfg + name_len;
            *(sp++) = ':';
            for (i = 0; i < c; i++) {
                if (i > 0) *(sp++) = ',';
                int slen = strlen(slots[i]);
                memcpy(sp, slots[i], slen);
                sp += slen;
            }
            *(sp++) = '\0';
            node_configs[node_count - 1] = cfg;
        }
        zfree(slots);
    }
    if (node_count > 0) {
        if (node_count > 1) {
            qsort(node_configs, node_count, sizeof(char *),
                  clusterManagerSlotCompare);
        }
        signature = sdsempty();
        for (i = 0; i < node_count; i++) {
            if (i > 0) signature = sdscatprintf(signature, "%c", '|');
            signature = sdscatfmt(signature, "%s", node_configs[i]);
        }
    }
cleanup:
    if (reply != NULL) freeReplyObject(reply);
    if (node_configs != NULL) {
        for (i = 0; i < node_count; i++) zfree(node_configs[i]);
        zfree(node_configs);
    }
    return signature;
}

static int clusterManagerIsConfigConsistent(void) {
    if (cluster_manager.nodes == NULL) return 0;
    int consistent = (listLength(cluster_manager.nodes) <= 1);
    // If the Cluster has only one node, it's always consistent
    if (consistent) return 1;
    sds first_cfg = NULL;
    listIter li;
    listNode *ln;
    listRewind(cluster_manager.nodes, &li);
    while ((ln = listNext(&li)) != NULL) {
        clusterManagerNode *node = ln->value;
        sds cfg = clusterManagerGetConfigSignature(node);
        if (cfg == NULL) {
            consistent = 0;
            break;
        }
        if (first_cfg == NULL) first_cfg = cfg;
        else {
            consistent = !sdscmp(first_cfg, cfg);
            sdsfree(cfg);
            if (!consistent) break;
        }
    }
    if (first_cfg != NULL) sdsfree(first_cfg);
    return consistent;
}

/* Add the error string to cluster_manager.errors and print it. */
static void clusterManagerOnError(sds err) {
    if (cluster_manager.errors == NULL)
        cluster_manager.errors = listCreate();
    listAddNodeTail(cluster_manager.errors, err);
    clusterManagerLogErr("%s\n", (char *) err);
}

/* Check the slots coverage of the cluster. The 'all_slots' argument must be
 * and array of 16384 bytes. Every covered slot will be set to 1 in the
 * 'all_slots' array. The function returns the total number if covered slots.*/
static int clusterManagerGetCoveredSlots(char *all_slots) {
    if (cluster_manager.nodes == NULL) return 0;
    listIter li;
    listNode *ln;
    listRewind(cluster_manager.nodes, &li);
    int totslots = 0, i;
    while ((ln = listNext(&li)) != NULL) {
        clusterManagerNode *node = ln->value;
        for (i = 0; i < CLUSTER_MANAGER_SLOTS; i++) {
            if (node->slots[i] && !all_slots[i]) {
                all_slots[i] = 1;
                totslots++;
            }
        }
    }
    return totslots;
}

static void clusterManagerPrintSlotsList(list *slots) {
    listIter li;
    listNode *ln;
    listRewind(slots, &li);
    sds first = NULL;
    while ((ln = listNext(&li)) != NULL) {
        sds slot = ln->value;
        if (!first) first = slot;
        else printf(", ");
        printf("%s", slot);
    }
    printf("\n");
}

/* Return the node, among 'nodes' with the greatest number of keys
 * in the specified slot. */
static clusterManagerNode * clusterManagerGetNodeWithMostKeysInSlot(list *nodes,
                                                                    int slot,
                                                                    char **err)
{
    clusterManagerNode *node = NULL;
    int numkeys = 0;
    listIter li;
    listNode *ln;
    listRewind(nodes, &li);
    if (err) *err = NULL;
    while ((ln = listNext(&li)) != NULL) {
        clusterManagerNode *n = ln->value;
        if (n->flags & CLUSTER_MANAGER_FLAG_SLAVE || n->replicate)
            continue;
        redisReply *r =
            CLUSTER_MANAGER_COMMAND(n, "CLUSTER COUNTKEYSINSLOT %d", slot);
        int success = clusterManagerCheckRedisReply(n, r, err);
        if (success) {
            if (r->integer > numkeys || node == NULL) {
                numkeys = r->integer;
                node = n;
            }
        }
        if (r != NULL) freeReplyObject(r);
        /* If the reply contains errors */
        if (!success) {
            if (err != NULL && *err != NULL)
                CLUSTER_MANAGER_PRINT_REPLY_ERROR(n, err);
            node = NULL;
            break;
        }
    }
    return node;
}

/* This function returns the master that has the least number of replicas
 * in the cluster. If there are multiple masters with the same smaller
 * number of replicas, one at random is returned. */

static clusterManagerNode *clusterManagerNodeWithLeastReplicas() {
    clusterManagerNode *node = NULL;
    int lowest_count = 0;
    listIter li;
    listNode *ln;
    listRewind(cluster_manager.nodes, &li);
    while ((ln = listNext(&li)) != NULL) {
        clusterManagerNode *n = ln->value;
        if (n->flags & CLUSTER_MANAGER_FLAG_SLAVE) continue;
        if (node == NULL || n->replicas_count < lowest_count) {
            node = n;
            lowest_count = n->replicas_count;
        }
    }
    return node;
}

/* This function returns a random master node, return NULL if none */

static clusterManagerNode *clusterManagerNodeMasterRandom() {
    int master_count = 0;
    int idx;
    listIter li;
    listNode *ln;
    listRewind(cluster_manager.nodes, &li);
    while ((ln = listNext(&li)) != NULL) {
        clusterManagerNode *n = ln->value;
        if (n->flags & CLUSTER_MANAGER_FLAG_SLAVE) continue;
        master_count++;
    }

    srand(time(NULL));
    idx = rand() % master_count;
    listRewind(cluster_manager.nodes, &li);
    while ((ln = listNext(&li)) != NULL) {
        clusterManagerNode *n = ln->value;
        if (n->flags & CLUSTER_MANAGER_FLAG_SLAVE) continue;
        if (!idx--) {
            return n;
        }
    }
    /* Can not be reached */
    return NULL;
}

static int clusterManagerFixSlotsCoverage(char *all_slots) {
    int i, fixed = 0;
    list *none = NULL, *single = NULL, *multi = NULL;
    clusterManagerLogInfo(">>> Fixing slots coverage...\n");
    printf("List of not covered slots: \n");
    int uncovered_count = 0;
    sds log = sdsempty();
    for (i = 0; i < CLUSTER_MANAGER_SLOTS; i++) {
        int covered = all_slots[i];
        if (!covered) {
            sds key = sdsfromlonglong((long long) i);
            if (uncovered_count++ > 0) printf(",");
            printf("%s", (char *) key);
            list *slot_nodes = listCreate();
            sds slot_nodes_str = sdsempty();
            listIter li;
            listNode *ln;
            listRewind(cluster_manager.nodes, &li);
            while ((ln = listNext(&li)) != NULL) {
                clusterManagerNode *n = ln->value;
                if (n->flags & CLUSTER_MANAGER_FLAG_SLAVE || n->replicate)
                    continue;
                redisReply *reply = CLUSTER_MANAGER_COMMAND(n,
                    "CLUSTER GETKEYSINSLOT %d %d", i, 1);
                if (!clusterManagerCheckRedisReply(n, reply, NULL)) {
                    fixed = -1;
                    if (reply) freeReplyObject(reply);
                    goto cleanup;
                }
                assert(reply->type == REDIS_REPLY_ARRAY);
                if (reply->elements > 0) {
                    listAddNodeTail(slot_nodes, n);
                    if (listLength(slot_nodes) > 1)
                        slot_nodes_str = sdscat(slot_nodes_str, ", ");
                    slot_nodes_str = sdscatfmt(slot_nodes_str,
                                               "%s:%u", n->ip, n->port);
                }
                freeReplyObject(reply);
            }
            log = sdscatfmt(log, "\nSlot %S has keys in %u nodes: %S",
                            key, listLength(slot_nodes), slot_nodes_str);
            sdsfree(slot_nodes_str);
            dictAdd(clusterManagerUncoveredSlots, key, slot_nodes);
        }
    }
    printf("\n%s\n", log);
    /* For every slot, take action depending on the actual condition:
     * 1) No node has keys for this slot.
     * 2) A single node has keys for this slot.
     * 3) Multiple nodes have keys for this slot. */
    none = listCreate();
    single = listCreate();
    multi = listCreate();
    dictIterator *iter = dictGetIterator(clusterManagerUncoveredSlots);
    dictEntry *entry;
    while ((entry = dictNext(iter)) != NULL) {
        sds slot = (sds) dictGetKey(entry);
        list *nodes = (list *) dictGetVal(entry);
        switch (listLength(nodes)){
        case 0: listAddNodeTail(none, slot); break;
        case 1: listAddNodeTail(single, slot); break;
        default: listAddNodeTail(multi, slot); break;
        }
    }
    dictReleaseIterator(iter);

    /*  Handle case "1": keys in no node. */
    if (listLength(none) > 0) {
        printf("The following uncovered slots have no keys "
               "across the cluster:\n");
        clusterManagerPrintSlotsList(none);
        if (confirmWithYes("Fix these slots by covering with a random node?")){
            listIter li;
            listNode *ln;
            listRewind(none, &li);
            while ((ln = listNext(&li)) != NULL) {
                sds slot = ln->value;
                int s = atoi(slot);
                clusterManagerNode *n = clusterManagerNodeMasterRandom();
                clusterManagerLogInfo(">>> Covering slot %s with %s:%d\n",
                                      slot, n->ip, n->port);
                if (!clusterManagerSetSlotOwner(n, s, 0)) {
                    fixed = -1;
                    goto cleanup;
                }
                /* Since CLUSTER ADDSLOTS succeeded, we also update the slot
                 * info into the node struct, in order to keep it synced */
                n->slots[s] = 1;
                fixed++;
            }
        }
    }

    /*  Handle case "2": keys only in one node. */
    if (listLength(single) > 0) {
        printf("The following uncovered slots have keys in just one node:\n");
        clusterManagerPrintSlotsList(single);
        if (confirmWithYes("Fix these slots by covering with those nodes?")){
            listIter li;
            listNode *ln;
            listRewind(single, &li);
            while ((ln = listNext(&li)) != NULL) {
                sds slot = ln->value;
                int s = atoi(slot);
                dictEntry *entry = dictFind(clusterManagerUncoveredSlots, slot);
                assert(entry != NULL);
                list *nodes = (list *) dictGetVal(entry);
                listNode *fn = listFirst(nodes);
                assert(fn != NULL);
                clusterManagerNode *n = fn->value;
                clusterManagerLogInfo(">>> Covering slot %s with %s:%d\n",
                                      slot, n->ip, n->port);
                if (!clusterManagerSetSlotOwner(n, s, 0)) {
                    fixed = -1;
                    goto cleanup;
                }
                /* Since CLUSTER ADDSLOTS succeeded, we also update the slot
                 * info into the node struct, in order to keep it synced */
                n->slots[atoi(slot)] = 1;
                fixed++;
            }
        }
    }

    /* Handle case "3": keys in multiple nodes. */
    if (listLength(multi) > 0) {
        printf("The following uncovered slots have keys in multiple nodes:\n");
        clusterManagerPrintSlotsList(multi);
        if (confirmWithYes("Fix these slots by moving keys "
                           "into a single node?")) {
            listIter li;
            listNode *ln;
            listRewind(multi, &li);
            while ((ln = listNext(&li)) != NULL) {
                sds slot = ln->value;
                dictEntry *entry = dictFind(clusterManagerUncoveredSlots, slot);
                assert(entry != NULL);
                list *nodes = (list *) dictGetVal(entry);
                int s = atoi(slot);
                clusterManagerNode *target =
                    clusterManagerGetNodeWithMostKeysInSlot(nodes, s, NULL);
                if (target == NULL) {
                    fixed = -1;
                    goto cleanup;
                }
                clusterManagerLogInfo(">>> Covering slot %s moving keys "
                                      "to %s:%d\n", slot,
                                      target->ip, target->port);
                if (!clusterManagerSetSlotOwner(target, s, 1)) {
                    fixed = -1;
                    goto cleanup;
                }
                /* Since CLUSTER ADDSLOTS succeeded, we also update the slot
                 * info into the node struct, in order to keep it synced */
                target->slots[atoi(slot)] = 1;
                listIter nli;
                listNode *nln;
                listRewind(nodes, &nli);
                while ((nln = listNext(&nli)) != NULL) {
                    clusterManagerNode *src = nln->value;
                    if (src == target) continue;
                    /* Assign the slot to target node in the source node. */
                    if (!clusterManagerSetSlot(src, target, s, "NODE", NULL))
                        fixed = -1;
                    if (fixed < 0) goto cleanup;
                    /* Set the source node in 'importing' state
                     * (even if we will actually migrate keys away)
                     * in order to avoid receiving redirections
                     * for MIGRATE. */
                    if (!clusterManagerSetSlot(src, target, s,
                                               "IMPORTING", NULL)) fixed = -1;
                    if (fixed < 0) goto cleanup;
                    int opts = CLUSTER_MANAGER_OPT_VERBOSE |
                               CLUSTER_MANAGER_OPT_COLD;
                    if (!clusterManagerMoveSlot(src, target, s, opts, NULL)) {
                        fixed = -1;
                        goto cleanup;
                    }
                    if (!clusterManagerClearSlotStatus(src, s))
                        fixed = -1;
                    if (fixed < 0) goto cleanup;
                }
                fixed++;
            }
        }
    }
cleanup:
    sdsfree(log);
    if (none) listRelease(none);
    if (single) listRelease(single);
    if (multi) listRelease(multi);
    return fixed;
}

/* Slot 'slot' was found to be in importing or migrating state in one or
 * more nodes. This function fixes this condition by migrating keys where
 * it seems more sensible. */
static int clusterManagerFixOpenSlot(int slot) {
    clusterManagerLogInfo(">>> Fixing open slot %d\n", slot);
    /* Try to obtain the current slot owner, according to the current
     * nodes configuration. */
    int success = 1;
    list *owners = listCreate();
    list *migrating = listCreate();
    list *importing = listCreate();
    sds migrating_str = sdsempty();
    sds importing_str = sdsempty();
    clusterManagerNode *owner = NULL;
    listIter li;
    listNode *ln;
    listRewind(cluster_manager.nodes, &li);
    while ((ln = listNext(&li)) != NULL) {
        clusterManagerNode *n = ln->value;
        if (n->flags & CLUSTER_MANAGER_FLAG_SLAVE) continue;
        if (n->slots[slot]) listAddNodeTail(owners, n);
        else {
            redisReply *r = CLUSTER_MANAGER_COMMAND(n,
                "CLUSTER COUNTKEYSINSLOT %d", slot);
            success = clusterManagerCheckRedisReply(n, r, NULL);
            if (success && r->integer > 0) {
                clusterManagerLogWarn("*** Found keys about slot %d "
                                      "in non-owner node %s:%d!\n", slot,
                                      n->ip, n->port);
                listAddNodeTail(owners, n);
            }
            if (r) freeReplyObject(r);
            if (!success) goto cleanup;
        }
    }
    if (listLength(owners) == 1) owner = listFirst(owners)->value;
    listRewind(cluster_manager.nodes, &li);
    while ((ln = listNext(&li)) != NULL) {
        clusterManagerNode *n = ln->value;
        if (n->flags & CLUSTER_MANAGER_FLAG_SLAVE) continue;
        int is_migrating = 0, is_importing = 0;
        if (n->migrating) {
            for (int i = 0; i < n->migrating_count; i += 2) {
                sds migrating_slot = n->migrating[i];
                if (atoi(migrating_slot) == slot) {
                    char *sep = (listLength(migrating) == 0 ? "" : ",");
                    migrating_str = sdscatfmt(migrating_str, "%s%s:%u",
                                              sep, n->ip, n->port);
                    listAddNodeTail(migrating, n);
                    is_migrating = 1;
                    break;
                }
            }
        }
        if (!is_migrating && n->importing) {
            for (int i = 0; i < n->importing_count; i += 2) {
                sds importing_slot = n->importing[i];
                if (atoi(importing_slot) == slot) {
                    char *sep = (listLength(importing) == 0 ? "" : ",");
                    importing_str = sdscatfmt(importing_str, "%s%s:%u",
                                              sep, n->ip, n->port);
                    listAddNodeTail(importing, n);
                    is_importing = 1;
                    break;
                }
            }
        }
        /* If the node is neither migrating nor importing and it's not
         * the owner, then is added to the importing list in case
         * it has keys in the slot. */
        if (!is_migrating && !is_importing && n != owner) {
            redisReply *r = CLUSTER_MANAGER_COMMAND(n,
                "CLUSTER COUNTKEYSINSLOT %d", slot);
            success = clusterManagerCheckRedisReply(n, r, NULL);
            if (success && r->integer > 0) {
                clusterManagerLogWarn("*** Found keys about slot %d "
                                      "in node %s:%d!\n", slot, n->ip,
                                      n->port);
                char *sep = (listLength(importing) == 0 ? "" : ",");
                importing_str = sdscatfmt(importing_str, "%s%S:%u",
                                          sep, n->ip, n->port);
                listAddNodeTail(importing, n);
            }
            if (r) freeReplyObject(r);
            if (!success) goto cleanup;
        }
    }
    if (sdslen(migrating_str) > 0)
        printf("Set as migrating in: %s\n", migrating_str);
    if (sdslen(importing_str) > 0)
        printf("Set as importing in: %s\n", importing_str);
    /* If there is no slot owner, set as owner the node with the biggest
     * number of keys, among the set of migrating / importing nodes. */
    if (owner == NULL) {
        clusterManagerLogInfo(">>> Nobody claims ownership, "
                              "selecting an owner...\n");
        owner = clusterManagerGetNodeWithMostKeysInSlot(cluster_manager.nodes,
                                                        slot, NULL);
        // If we still don't have an owner, we can't fix it.
        if (owner == NULL) {
            clusterManagerLogErr("[ERR] Can't select a slot owner. "
                                 "Impossible to fix.\n");
            success = 0;
            goto cleanup;
        }

        // Use ADDSLOTS to assign the slot.
        clusterManagerLogWarn("*** Configuring %s:%d as the slot owner\n",
                              owner->ip, owner->port);
        success = clusterManagerClearSlotStatus(owner, slot);
        if (!success) goto cleanup;
        success = clusterManagerSetSlotOwner(owner, slot, 0);
        if (!success) goto cleanup;
        /* Since CLUSTER ADDSLOTS succeeded, we also update the slot
         * info into the node struct, in order to keep it synced */
        owner->slots[slot] = 1;
        /* Make sure this information will propagate. Not strictly needed
         * since there is no past owner, so all the other nodes will accept
         * whatever epoch this node will claim the slot with. */
        success = clusterManagerBumpEpoch(owner);
        if (!success) goto cleanup;
        /* Remove the owner from the list of migrating/importing
         * nodes. */
        clusterManagerRemoveNodeFromList(migrating, owner);
        clusterManagerRemoveNodeFromList(importing, owner);
    }
    /* If there are multiple owners of the slot, we need to fix it
     * so that a single node is the owner and all the other nodes
     * are in importing state. Later the fix can be handled by one
     * of the base cases above.
     *
     * Note that this case also covers multiple nodes having the slot
     * in migrating state, since migrating is a valid state only for
     * slot owners. */
    if (listLength(owners) > 1) {
        /* Owner cannot be NULL at this point, since if there are more owners,
         * the owner has been set in the previous condition (owner == NULL). */
        assert(owner != NULL);
        listRewind(owners, &li);
        while ((ln = listNext(&li)) != NULL) {
            clusterManagerNode *n = ln->value;
            if (n == owner) continue;
            success = clusterManagerDelSlot(n, slot, 1);
            if (!success) goto cleanup;
            n->slots[slot] = 0;
            /* Assign the slot to the owner in the node 'n' configuration.' */
            success = clusterManagerSetSlot(n, owner, slot, "node", NULL);
            if (!success) goto cleanup;
            success = clusterManagerSetSlot(n, owner, slot, "importing", NULL);
            if (!success) goto cleanup;
            /* Avoid duplicates. */
            clusterManagerRemoveNodeFromList(importing, n);
            listAddNodeTail(importing, n);
            /* Ensure that the node is not in the migrating list. */
            clusterManagerRemoveNodeFromList(migrating, n);
        }
    }
    int move_opts = CLUSTER_MANAGER_OPT_VERBOSE;
    /* Case 1: The slot is in migrating state in one node, and in
     *         importing state in 1 node. That's trivial to address. */
    if (listLength(migrating) == 1 && listLength(importing) == 1) {
        clusterManagerNode *src = listFirst(migrating)->value;
        clusterManagerNode *dst = listFirst(importing)->value;
        clusterManagerLogInfo(">>> Case 1: Moving slot %d from "
                              "%s:%d to %s:%d\n", slot,
                              src->ip, src->port, dst->ip, dst->port);
        move_opts |= CLUSTER_MANAGER_OPT_UPDATE;
        success = clusterManagerMoveSlot(src, dst, slot, move_opts, NULL);
    }
    /* Case 2: There are multiple nodes that claim the slot as importing,
     * they probably got keys about the slot after a restart so opened
     * the slot. In this case we just move all the keys to the owner
     * according to the configuration. */
    else if (listLength(migrating) == 0 && listLength(importing) > 0) {
        clusterManagerLogInfo(">>> Case 2: Moving all the %d slot keys to its "
                              "owner %s:%d\n", slot, owner->ip, owner->port);
        move_opts |= CLUSTER_MANAGER_OPT_COLD;
        listRewind(importing, &li);
        while ((ln = listNext(&li)) != NULL) {
            clusterManagerNode *n = ln->value;
            if (n == owner) continue;
            success = clusterManagerMoveSlot(n, owner, slot, move_opts, NULL);
            if (!success) goto cleanup;
            clusterManagerLogInfo(">>> Setting %d as STABLE in "
                                  "%s:%d\n", slot, n->ip, n->port);
            success = clusterManagerClearSlotStatus(n, slot);
            if (!success) goto cleanup;
        }
        /* Since the slot has been moved in "cold" mode, ensure that all the
         * other nodes update their own configuration about the slot itself. */
        listRewind(cluster_manager.nodes, &li);
        while ((ln = listNext(&li)) != NULL) {
            clusterManagerNode *n = ln->value;
            if (n == owner) continue;
            if (n->flags & CLUSTER_MANAGER_FLAG_SLAVE) continue;
            success = clusterManagerSetSlot(n, owner, slot, "NODE", NULL);
            if (!success) goto cleanup;
        }
    }
    /* Case 3: The slot is in migrating state in one node but multiple
     * other nodes claim to be in importing state and don't have any key in
     * the slot. We search for the importing node having the same ID as
     * the destination node of the migrating node.
     * In that case we move the slot from the migrating node to this node and
     * we close the importing states on all the other importing nodes.
     * If no importing node has the same ID as the destination node of the
     * migrating node, the slot's state is closed on both the migrating node
     * and the importing nodes. */
    else if (listLength(migrating) == 1 && listLength(importing) > 1) {
        int try_to_fix = 1;
        clusterManagerNode *src = listFirst(migrating)->value;
        clusterManagerNode *dst = NULL;
        sds target_id = NULL;
        for (int i = 0; i < src->migrating_count; i += 2) {
            sds migrating_slot = src->migrating[i];
            if (atoi(migrating_slot) == slot) {
                target_id = src->migrating[i + 1];
                break;
            }
        }
        assert(target_id != NULL);
        listIter li;
        listNode *ln;
        listRewind(importing, &li);
        while ((ln = listNext(&li)) != NULL) {
            clusterManagerNode *n = ln->value;
            int count = clusterManagerCountKeysInSlot(n, slot);
            if (count > 0) {
                try_to_fix = 0;
                break;
            }
            if (strcmp(n->name, target_id) == 0) dst = n;
        }
        if (!try_to_fix) goto unhandled_case;
        if (dst != NULL) {
            clusterManagerLogInfo(">>> Case 3: Moving slot %d from %s:%d to "
                                  "%s:%d and closing it on all the other "
                                  "importing nodes.\n",
                                  slot, src->ip, src->port,
                                  dst->ip, dst->port);
            /* Move the slot to the destination node. */
            success = clusterManagerMoveSlot(src, dst, slot, move_opts, NULL);
            if (!success) goto cleanup;
            /* Close slot on all the other importing nodes. */
            listRewind(importing, &li);
            while ((ln = listNext(&li)) != NULL) {
                clusterManagerNode *n = ln->value;
                if (dst == n) continue;
                success = clusterManagerClearSlotStatus(n, slot);
                if (!success) goto cleanup;
            }
        } else {
            clusterManagerLogInfo(">>> Case 3: Closing slot %d on both "
                                  "migrating and importing nodes.\n", slot);
            /* Close the slot on both the migrating node and the importing
             * nodes. */
            success = clusterManagerClearSlotStatus(src, slot);
            if (!success) goto cleanup;
            listRewind(importing, &li);
            while ((ln = listNext(&li)) != NULL) {
                clusterManagerNode *n = ln->value;
                success = clusterManagerClearSlotStatus(n, slot);
                if (!success) goto cleanup;
            }
        }
    } else {
        int try_to_close_slot = (listLength(importing) == 0 &&
                                 listLength(migrating) == 1);
        if (try_to_close_slot) {
            clusterManagerNode *n = listFirst(migrating)->value;
            if (!owner || owner != n) {
                redisReply *r = CLUSTER_MANAGER_COMMAND(n,
                    "CLUSTER GETKEYSINSLOT %d %d", slot, 10);
                success = clusterManagerCheckRedisReply(n, r, NULL);
                if (r) {
                    if (success) try_to_close_slot = (r->elements == 0);
                    freeReplyObject(r);
                }
                if (!success) goto cleanup;
            }
        }
        /* Case 4: There are no slots claiming to be in importing state, but
         * there is a migrating node that actually don't have any key or is the
         * slot owner. We can just close the slot, probably a reshard
         * interrupted in the middle. */
        if (try_to_close_slot) {
            clusterManagerNode *n = listFirst(migrating)->value;
            clusterManagerLogInfo(">>> Case 4: Closing slot %d on %s:%d\n",
                                  slot, n->ip, n->port);
            redisReply *r = CLUSTER_MANAGER_COMMAND(n, "CLUSTER SETSLOT %d %s",
                                                    slot, "STABLE");
            success = clusterManagerCheckRedisReply(n, r, NULL);
            if (r) freeReplyObject(r);
            if (!success) goto cleanup;
        } else {
unhandled_case:
            success = 0;
<<<<<<< HEAD
            clusterManagerLogErr("[ERR] Sorry, keydb-cli can't fix this slot "
=======
            clusterManagerLogErr("[ERR] Sorry, redis-cli can't fix this slot "
>>>>>>> 624568ae
                                 "yet (work in progress). Slot is set as "
                                 "migrating in %s, as importing in %s, "
                                 "owner is %s:%d\n", migrating_str,
                                 importing_str, owner->ip, owner->port);
        }
    }
cleanup:
    listRelease(owners);
    listRelease(migrating);
    listRelease(importing);
    sdsfree(migrating_str);
    sdsfree(importing_str);
    return success;
}

static int clusterManagerFixMultipleSlotOwners(int slot, list *owners) {
    clusterManagerLogInfo(">>> Fixing multiple owners for slot %d...\n", slot);
    int success = 0;
    assert(listLength(owners) > 1);
    clusterManagerNode *owner = clusterManagerGetNodeWithMostKeysInSlot(owners,
                                                                        slot,
                                                                        NULL);
    if (!owner) owner = listFirst(owners)->value;
    clusterManagerLogInfo(">>> Setting slot %d owner: %s:%d\n",
                          slot, owner->ip, owner->port);
    /* Set the slot owner. */
    if (!clusterManagerSetSlotOwner(owner, slot, 0)) return 0;
    listIter li;
    listNode *ln;
    listRewind(cluster_manager.nodes, &li);
    /* Update configuration in all the other master nodes by assigning the slot
     * itself to the new owner, and by eventually migrating keys if the node
     * has keys for the slot. */
    while ((ln = listNext(&li)) != NULL) {
        clusterManagerNode *n = ln->value;
        if (n == owner) continue;
        if (n->flags & CLUSTER_MANAGER_FLAG_SLAVE) continue;
        int count = clusterManagerCountKeysInSlot(n, slot);
        success = (count >= 0);
        if (!success) break;
        clusterManagerDelSlot(n, slot, 1);
        if (!clusterManagerSetSlot(n, owner, slot, "node", NULL)) return 0;
        if (count > 0) {
            int opts = CLUSTER_MANAGER_OPT_VERBOSE |
                       CLUSTER_MANAGER_OPT_COLD;
            success = clusterManagerMoveSlot(n, owner, slot, opts, NULL);
            if (!success) break;
        }
    }
    return success;
}

static int clusterManagerCheckCluster(int quiet) {
    listNode *ln = listFirst(cluster_manager.nodes);
    if (!ln) return 0;
    clusterManagerNode *node = ln->value;
    clusterManagerLogInfo(">>> Performing Cluster Check (using node %s:%d)\n",
                          node->ip, node->port);
    int result = 1, consistent = 0;
    int do_fix = config.cluster_manager_command.flags &
                 CLUSTER_MANAGER_CMD_FLAG_FIX;
    if (!quiet) clusterManagerShowNodes();
    consistent = clusterManagerIsConfigConsistent();
    if (!consistent) {
        sds err = sdsnew("[ERR] Nodes don't agree about configuration!");
        clusterManagerOnError(err);
        result = 0;
    } else {
        clusterManagerLogOk("[OK] All nodes agree about slots "
                            "configuration.\n");
    }
    /* Check open slots */
    clusterManagerLogInfo(">>> Check for open slots...\n");
    listIter li;
    listRewind(cluster_manager.nodes, &li);
    int i;
    dict *open_slots = NULL;
    while ((ln = listNext(&li)) != NULL) {
        clusterManagerNode *n = ln->value;
        if (n->migrating != NULL) {
            if (open_slots == NULL)
                open_slots = dictCreate(&clusterManagerDictType, NULL);
            sds errstr = sdsempty();
            errstr = sdscatprintf(errstr,
                                "[WARNING] Node %s:%d has slots in "
                                "migrating state ",
                                n->ip,
                                n->port);
            for (i = 0; i < n->migrating_count; i += 2) {
                sds slot = n->migrating[i];
                dictReplace(open_slots, slot, sdsdup(n->migrating[i + 1]));
                char *fmt = (i > 0 ? ",%S" : "%S");
                errstr = sdscatfmt(errstr, fmt, slot);
            }
            errstr = sdscat(errstr, ".");
            clusterManagerOnError(errstr);
        }
        if (n->importing != NULL) {
            if (open_slots == NULL)
                open_slots = dictCreate(&clusterManagerDictType, NULL);
            sds errstr = sdsempty();
            errstr = sdscatprintf(errstr,
                                "[WARNING] Node %s:%d has slots in "
                                "importing state ",
                                n->ip,
                                n->port);
            for (i = 0; i < n->importing_count; i += 2) {
                sds slot = n->importing[i];
                dictReplace(open_slots, slot, sdsdup(n->importing[i + 1]));
                char *fmt = (i > 0 ? ",%S" : "%S");
                errstr = sdscatfmt(errstr, fmt, slot);
            }
            errstr = sdscat(errstr, ".");
            clusterManagerOnError(errstr);
        }
    }
    if (open_slots != NULL) {
        result = 0;
        dictIterator *iter = dictGetIterator(open_slots);
        dictEntry *entry;
        sds errstr = sdsnew("[WARNING] The following slots are open: ");
        i = 0;
        while ((entry = dictNext(iter)) != NULL) {
            sds slot = (sds) dictGetKey(entry);
            char *fmt = (i++ > 0 ? ",%S" : "%S");
            errstr = sdscatfmt(errstr, fmt, slot);
        }
        clusterManagerLogErr("%s.\n", (char *) errstr);
        sdsfree(errstr);
        if (do_fix) {
            /* Fix open slots. */
            dictReleaseIterator(iter);
            iter = dictGetIterator(open_slots);
            while ((entry = dictNext(iter)) != NULL) {
                sds slot = (sds) dictGetKey(entry);
                result = clusterManagerFixOpenSlot(atoi(slot));
                if (!result) break;
            }
        }
        dictReleaseIterator(iter);
        dictRelease(open_slots);
    }
    clusterManagerLogInfo(">>> Check slots coverage...\n");
    char slots[CLUSTER_MANAGER_SLOTS];
    memset(slots, 0, CLUSTER_MANAGER_SLOTS);
    int coverage = clusterManagerGetCoveredSlots(slots);
    if (coverage == CLUSTER_MANAGER_SLOTS) {
        clusterManagerLogOk("[OK] All %d slots covered.\n",
                            CLUSTER_MANAGER_SLOTS);
    } else {
        sds err = sdsempty();
        err = sdscatprintf(err, "[ERR] Not all %d slots are "
                                "covered by nodes.\n",
                                CLUSTER_MANAGER_SLOTS);
        clusterManagerOnError(err);
        result = 0;
        if (do_fix/* && result*/) {
            dictType dtype = clusterManagerDictType;
            dtype.keyDestructor = dictSdsDestructor;
            dtype.valDestructor = dictListDestructor;
            clusterManagerUncoveredSlots = dictCreate(&dtype, NULL);
            int fixed = clusterManagerFixSlotsCoverage(slots);
            if (fixed > 0) result = 1;
        }
    }
    int search_multiple_owners = config.cluster_manager_command.flags &
                                 CLUSTER_MANAGER_CMD_FLAG_CHECK_OWNERS;
    if (search_multiple_owners) {
        /* Check whether there are multiple owners, even when slots are
         * fully covered and there are no open slots. */
        clusterManagerLogInfo(">>> Check for multiple slot owners...\n");
        int slot = 0, slots_with_multiple_owners = 0;
        for (; slot < CLUSTER_MANAGER_SLOTS; slot++) {
            listIter li;
            listNode *ln;
            listRewind(cluster_manager.nodes, &li);
            list *owners = listCreate();
            while ((ln = listNext(&li)) != NULL) {
                clusterManagerNode *n = ln->value;
                if (n->flags & CLUSTER_MANAGER_FLAG_SLAVE) continue;
                if (n->slots[slot]) listAddNodeTail(owners, n);
                else {
                    /* Nodes having keys for the slot will be considered
                     * owners too. */
                    int count = clusterManagerCountKeysInSlot(n, slot);
                    if (count > 0) listAddNodeTail(owners, n);
                }
            }
            if (listLength(owners) > 1) {
                result = 0;
                clusterManagerLogErr("[WARNING] Slot %d has %d owners:\n",
                                     slot, listLength(owners));
                listRewind(owners, &li);
                while ((ln = listNext(&li)) != NULL) {
                    clusterManagerNode *n = ln->value;
                    clusterManagerLogErr("    %s:%d\n", n->ip, n->port);
                }
                slots_with_multiple_owners++;
                if (do_fix) {
                    result = clusterManagerFixMultipleSlotOwners(slot, owners);
                    if (!result) {
                        clusterManagerLogErr("Failed to fix multiple owners "
                                             "for slot %d\n", slot);
                        listRelease(owners);
                        break;
                    } else slots_with_multiple_owners--;
                }
            }
            listRelease(owners);
        }
        if (slots_with_multiple_owners == 0)
            clusterManagerLogOk("[OK] No multiple owners found.\n");
    }
    return result;
}

static clusterManagerNode *clusterNodeForResharding(char *id,
                                                    clusterManagerNode *target,
                                                    int *raise_err)
{
    clusterManagerNode *node = NULL;
    const char *invalid_node_msg = "*** The specified node (%s) is not known "
                                   "or not a master, please retry.\n";
    node = clusterManagerNodeByName(id);
    *raise_err = 0;
    if (!node || node->flags & CLUSTER_MANAGER_FLAG_SLAVE) {
        clusterManagerLogErr(invalid_node_msg, id);
        *raise_err = 1;
        return NULL;
    } else if (node != NULL && target != NULL) {
        if (!strcmp(node->name, target->name)) {
            clusterManagerLogErr( "*** It is not possible to use "
                                  "the target node as "
                                  "source node.\n");
            return NULL;
        }
    }
    return node;
}

static list *clusterManagerComputeReshardTable(list *sources, int numslots) {
    list *moved = listCreate();
    int src_count = listLength(sources), i = 0, tot_slots = 0, j;
<<<<<<< HEAD
    clusterManagerNode **sorted = zmalloc(src_count * sizeof(*sorted), MALLOC_LOCAL);
=======
    clusterManagerNode **sorted = zmalloc(src_count * sizeof(*sorted));
>>>>>>> 624568ae
    listIter li;
    listNode *ln;
    listRewind(sources, &li);
    while ((ln = listNext(&li)) != NULL) {
        clusterManagerNode *node = ln->value;
        tot_slots += node->slots_count;
        sorted[i++] = node;
    }
    qsort(sorted, src_count, sizeof(clusterManagerNode *),
          clusterManagerSlotCountCompareDesc);
    for (i = 0; i < src_count; i++) {
        clusterManagerNode *node = sorted[i];
        float n = ((float) numslots / tot_slots * node->slots_count);
        if (i == 0) n = ceil(n);
        else n = floor(n);
        int max = (int) n, count = 0;
        for (j = 0; j < CLUSTER_MANAGER_SLOTS; j++) {
            int slot = node->slots[j];
            if (!slot) continue;
            if (count >= max || (int)listLength(moved) >= numslots) break;
<<<<<<< HEAD
            clusterManagerReshardTableItem *item = zmalloc(sizeof(*item), MALLOC_LOCAL);
=======
            clusterManagerReshardTableItem *item = zmalloc(sizeof(*item));
>>>>>>> 624568ae
            item->source = node;
            item->slot = j;
            listAddNodeTail(moved, item);
            count++;
        }
    }
    zfree(sorted);
    return moved;
}

static void clusterManagerShowReshardTable(list *table) {
    listIter li;
    listNode *ln;
    listRewind(table, &li);
    while ((ln = listNext(&li)) != NULL) {
        clusterManagerReshardTableItem *item = ln->value;
        clusterManagerNode *n = item->source;
        printf("    Moving slot %d from %s\n", item->slot, (char *) n->name);
    }
}

static void clusterManagerReleaseReshardTable(list *table) {
    if (table != NULL) {
        listIter li;
        listNode *ln;
        listRewind(table, &li);
        while ((ln = listNext(&li)) != NULL) {
            clusterManagerReshardTableItem *item = ln->value;
            zfree(item);
        }
        listRelease(table);
    }
}

static void clusterManagerLog(int level, const char* fmt, ...) {
    int use_colors =
        (config.cluster_manager_command.flags & CLUSTER_MANAGER_CMD_FLAG_COLOR);
    if (use_colors) {
        printf("\033[");
        switch (level) {
        case CLUSTER_MANAGER_LOG_LVL_INFO: printf(LOG_COLOR_BOLD); break;
        case CLUSTER_MANAGER_LOG_LVL_WARN: printf(LOG_COLOR_YELLOW); break;
        case CLUSTER_MANAGER_LOG_LVL_ERR: printf(LOG_COLOR_RED); break;
        case CLUSTER_MANAGER_LOG_LVL_SUCCESS: printf(LOG_COLOR_GREEN); break;
        default: printf(LOG_COLOR_RESET); break;
        }
    }
    va_list ap;
    va_start(ap, fmt);
    vprintf(fmt, ap);
    va_end(ap);
    if (use_colors) printf("\033[" LOG_COLOR_RESET);
}

static void clusterManagerNodeArrayInit(clusterManagerNodeArray *array,
                                        int alloc_len)
{
<<<<<<< HEAD
    array->nodes = zcalloc(alloc_len * sizeof(clusterManagerNode*), MALLOC_LOCAL);
=======
    array->nodes = zcalloc(alloc_len * sizeof(clusterManagerNode*));
>>>>>>> 624568ae
    array->alloc = array->nodes;
    array->len = alloc_len;
    array->count = 0;
}

/* Reset array->nodes to the original array allocation and re-count non-NULL
 * nodes. */
static void clusterManagerNodeArrayReset(clusterManagerNodeArray *array) {
    if (array->nodes > array->alloc) {
        array->len = array->nodes - array->alloc;
        array->nodes = array->alloc;
        array->count = 0;
        int i = 0;
        for(; i < array->len; i++) {
            if (array->nodes[i] != NULL) array->count++;
        }
    }
}

/* Shift array->nodes and store the shifted node into 'nodeptr'. */
static void clusterManagerNodeArrayShift(clusterManagerNodeArray *array,
                                         clusterManagerNode **nodeptr)
{
    assert(array->nodes < (array->nodes + array->len));
    /* If the first node to be shifted is not NULL, decrement count. */
    if (*array->nodes != NULL) array->count--;
    /* Store the first node to be shifted into 'nodeptr'. */
    *nodeptr = *array->nodes;
    /* Shift the nodes array and decrement length. */
    array->nodes++;
    array->len--;
}

static void clusterManagerNodeArrayAdd(clusterManagerNodeArray *array,
                                       clusterManagerNode *node)
{
    assert(array->nodes < (array->nodes + array->len));
    assert(node != NULL);
    assert(array->count < array->len);
    array->nodes[array->count++] = node;
}

static void clusterManagerPrintNotEmptyNodeError(clusterManagerNode *node,
                                                 char *err)
{
    char *msg;
    if (err) msg = err;
    else {
        msg = "is not empty. Either the node already knows other "
              "nodes (check with CLUSTER NODES) or contains some "
              "key in database 0.";
    }
    clusterManagerLogErr("[ERR] Node %s:%d %s\n", node->ip, node->port, msg);
}

static void clusterManagerPrintNotClusterNodeError(clusterManagerNode *node,
                                                   char *err)
{
    char *msg = (err ? err : "is not configured as a cluster node.");
    clusterManagerLogErr("[ERR] Node %s:%d %s\n", node->ip, node->port, msg);
}

<<<<<<< HEAD
/* Execute keydb-cli in Cluster Manager mode */
=======
/* Execute redis-cli in Cluster Manager mode */
>>>>>>> 624568ae
static void clusterManagerMode(clusterManagerCommandProc *proc) {
    int argc = config.cluster_manager_command.argc;
    char **argv = config.cluster_manager_command.argv;
    cluster_manager.nodes = NULL;
    if (!proc(argc, argv)) goto cluster_manager_err;
    freeClusterManager();
    exit(0);
cluster_manager_err:
    freeClusterManager();
    sdsfree(config.hostip);
    sdsfree(config.mb_delim);
    exit(1);
}

/* Cluster Manager Commands */

static int clusterManagerCommandCreate(int argc, char **argv) {
    int i, j, success = 1;
    cluster_manager.nodes = listCreate();
    for (i = 0; i < argc; i++) {
        char *addr = argv[i];
        char *c = strrchr(addr, '@');
        if (c != NULL) *c = '\0';
        c = strrchr(addr, ':');
        if (c == NULL) {
            fprintf(stderr, "Invalid address format: %s\n", addr);
            return 0;
        }
        *c = '\0';
        char *ip = addr;
        int port = atoi(++c);
        clusterManagerNode *node = clusterManagerNewNode(ip, port);
        if (!clusterManagerNodeConnect(node)) {
            freeClusterManagerNode(node);
            return 0;
        }
        char *err = NULL;
        if (!clusterManagerNodeIsCluster(node, &err)) {
            clusterManagerPrintNotClusterNodeError(node, err);
            if (err) zfree(err);
            freeClusterManagerNode(node);
            return 0;
        }
        err = NULL;
        if (!clusterManagerNodeLoadInfo(node, 0, &err)) {
            if (err) {
                CLUSTER_MANAGER_PRINT_REPLY_ERROR(node, err);
                zfree(err);
            }
            freeClusterManagerNode(node);
            return 0;
        }
        err = NULL;
        if (!clusterManagerNodeIsEmpty(node, &err)) {
            clusterManagerPrintNotEmptyNodeError(node, err);
            if (err) zfree(err);
            freeClusterManagerNode(node);
            return 0;
        }
        listAddNodeTail(cluster_manager.nodes, node);
    }
    int node_len = cluster_manager.nodes->len;
    int replicas = config.cluster_manager_command.replicas;
    int masters_count = CLUSTER_MANAGER_MASTERS_COUNT(node_len, replicas);
    if (masters_count < 3) {
        clusterManagerLogErr(
            "*** ERROR: Invalid configuration for cluster creation.\n"
            "*** Redis Cluster requires at least 3 master nodes.\n"
            "*** This is not possible with %d nodes and %d replicas per node.",
            node_len, replicas);
        clusterManagerLogErr("\n*** At least %d nodes are required.\n",
                             3 * (replicas + 1));
        return 0;
    }
    clusterManagerLogInfo(">>> Performing hash slots allocation "
                          "on %d nodes...\n", node_len);
    int interleaved_len = 0, ip_count = 0;
<<<<<<< HEAD
    clusterManagerNode **interleaved = zcalloc(node_len*sizeof(**interleaved), MALLOC_LOCAL);
    char **ips = zcalloc(node_len * sizeof(char*), MALLOC_LOCAL);
    clusterManagerNodeArray *ip_nodes = zcalloc(node_len * sizeof(*ip_nodes), MALLOC_LOCAL);
=======
    clusterManagerNode **interleaved = zcalloc(node_len*sizeof(**interleaved));
    char **ips = zcalloc(node_len * sizeof(char*));
    clusterManagerNodeArray *ip_nodes = zcalloc(node_len * sizeof(*ip_nodes));
>>>>>>> 624568ae
    listIter li;
    listNode *ln;
    listRewind(cluster_manager.nodes, &li);
    while ((ln = listNext(&li)) != NULL) {
        clusterManagerNode *n = ln->value;
        int found = 0;
        for (i = 0; i < ip_count; i++) {
            char *ip = ips[i];
            if (!strcmp(ip, n->ip)) {
                found = 1;
                break;
            }
        }
        if (!found) {
            ips[ip_count++] = n->ip;
        }
        clusterManagerNodeArray *node_array = &(ip_nodes[i]);
        if (node_array->nodes == NULL)
            clusterManagerNodeArrayInit(node_array, node_len);
        clusterManagerNodeArrayAdd(node_array, n);
    }
    while (interleaved_len < node_len) {
        for (i = 0; i < ip_count; i++) {
            clusterManagerNodeArray *node_array = &(ip_nodes[i]);
            if (node_array->count > 0) {
                clusterManagerNode *n = NULL;
                clusterManagerNodeArrayShift(node_array, &n);
                interleaved[interleaved_len++] = n;
            }
        }
    }
    clusterManagerNode **masters = interleaved;
    interleaved += masters_count;
    interleaved_len -= masters_count;
    float slots_per_node = CLUSTER_MANAGER_SLOTS / (float) masters_count;
    long first = 0;
    float cursor = 0.0f;
    for (i = 0; i < masters_count; i++) {
        clusterManagerNode *master = masters[i];
        long last = lround(cursor + slots_per_node - 1);
        if (last > CLUSTER_MANAGER_SLOTS || i == (masters_count - 1))
            last = CLUSTER_MANAGER_SLOTS - 1;
        if (last < first) last = first;
        printf("Master[%d] -> Slots %lu - %lu\n", i, first, last);
        master->slots_count = 0;
        for (j = first; j <= last; j++) {
            master->slots[j] = 1;
            master->slots_count++;
        }
        master->dirty = 1;
        first = last + 1;
        cursor += slots_per_node;
    }

    int assign_unused = 0, available_count = interleaved_len;
assign_replicas:
    for (i = 0; i < masters_count; i++) {
        clusterManagerNode *master = masters[i];
        int assigned_replicas = 0;
        while (assigned_replicas < replicas) {
            if (available_count == 0) break;
            clusterManagerNode *found = NULL, *slave = NULL;
            int firstNodeIdx = -1;
            for (j = 0; j < interleaved_len; j++) {
                clusterManagerNode *n = interleaved[j];
                if (n == NULL) continue;
                if (strcmp(n->ip, master->ip)) {
                    found = n;
                    interleaved[j] = NULL;
                    break;
                }
                if (firstNodeIdx < 0) firstNodeIdx = j;
            }
            if (found) slave = found;
            else if (firstNodeIdx >= 0) {
                slave = interleaved[firstNodeIdx];
                interleaved_len -= (interleaved - (interleaved + firstNodeIdx));
                interleaved += (firstNodeIdx + 1);
            }
            if (slave != NULL) {
                assigned_replicas++;
                available_count--;
                if (slave->replicate) sdsfree(slave->replicate);
                slave->replicate = sdsnew(master->name);
                slave->dirty = 1;
            } else break;
            printf("Adding replica %s:%d to %s:%d\n", slave->ip, slave->port,
                   master->ip, master->port);
            if (assign_unused) break;
        }
    }
    if (!assign_unused && available_count > 0) {
        assign_unused = 1;
        printf("Adding extra replicas...\n");
        goto assign_replicas;
    }
    for (i = 0; i < ip_count; i++) {
        clusterManagerNodeArray *node_array = ip_nodes + i;
        clusterManagerNodeArrayReset(node_array);
    }
    clusterManagerOptimizeAntiAffinity(ip_nodes, ip_count);
    clusterManagerShowNodes();
    if (confirmWithYes("Can I set the above configuration?")) {
        listRewind(cluster_manager.nodes, &li);
        while ((ln = listNext(&li)) != NULL) {
            clusterManagerNode *node = ln->value;
            char *err = NULL;
            int flushed = clusterManagerFlushNodeConfig(node, &err);
            if (!flushed && node->dirty && !node->replicate) {
                if (err != NULL) {
                    CLUSTER_MANAGER_PRINT_REPLY_ERROR(node, err);
                    zfree(err);
                }
                success = 0;
                goto cleanup;
            } else if (err != NULL) zfree(err);
        }
        clusterManagerLogInfo(">>> Nodes configuration updated\n");
        clusterManagerLogInfo(">>> Assign a different config epoch to "
                              "each node\n");
        int config_epoch = 1;
        listRewind(cluster_manager.nodes, &li);
        while ((ln = listNext(&li)) != NULL) {
            clusterManagerNode *node = ln->value;
            redisReply *reply = NULL;
            reply = CLUSTER_MANAGER_COMMAND(node,
                                            "cluster set-config-epoch %d",
                                            config_epoch++);
            if (reply != NULL) freeReplyObject(reply);
        }
        clusterManagerLogInfo(">>> Sending CLUSTER MEET messages to join "
                              "the cluster\n");
        clusterManagerNode *first = NULL;
        listRewind(cluster_manager.nodes, &li);
        while ((ln = listNext(&li)) != NULL) {
            clusterManagerNode *node = ln->value;
            if (first == NULL) {
                first = node;
                continue;
            }
            redisReply *reply = NULL;
            reply = CLUSTER_MANAGER_COMMAND(node, "cluster meet %s %d",
                                            first->ip, first->port);
            int is_err = 0;
            if (reply != NULL) {
                if ((is_err = reply->type == REDIS_REPLY_ERROR))
                    CLUSTER_MANAGER_PRINT_REPLY_ERROR(node, reply->str);
                freeReplyObject(reply);
            } else {
                is_err = 1;
                fprintf(stderr, "Failed to send CLUSTER MEET command.\n");
            }
            if (is_err) {
                success = 0;
                goto cleanup;
            }
        }
        /* Give one second for the join to start, in order to avoid that
         * waiting for cluster join will find all the nodes agree about
         * the config as they are still empty with unassigned slots. */
        sleep(1);
        clusterManagerWaitForClusterJoin();
        /* Useful for the replicas */
        listRewind(cluster_manager.nodes, &li);
        while ((ln = listNext(&li)) != NULL) {
            clusterManagerNode *node = ln->value;
            if (!node->dirty) continue;
            char *err = NULL;
            int flushed = clusterManagerFlushNodeConfig(node, &err);
            if (!flushed && !node->replicate) {
                if (err != NULL) {
                    CLUSTER_MANAGER_PRINT_REPLY_ERROR(node, err);
                    zfree(err);
                }
                success = 0;
                goto cleanup;
            }
        }
        // Reset Nodes
        listRewind(cluster_manager.nodes, &li);
        clusterManagerNode *first_node = NULL;
        while ((ln = listNext(&li)) != NULL) {
            clusterManagerNode *node = ln->value;
            if (!first_node) first_node = node;
            else freeClusterManagerNode(node);
        }
        listEmpty(cluster_manager.nodes);
        if (!clusterManagerLoadInfoFromNode(first_node, 0)) {
            success = 0;
            goto cleanup;
        }
        clusterManagerCheckCluster(0);
    }
cleanup:
    /* Free everything */
    zfree(masters);
    zfree(ips);
    for (i = 0; i < node_len; i++) {
        clusterManagerNodeArray *node_array = ip_nodes + i;
        CLUSTER_MANAGER_NODE_ARRAY_FREE(node_array);
    }
    zfree(ip_nodes);
    return success;
}

static int clusterManagerCommandAddNode(int argc, char **argv) {
    int success = 1;
    redisReply *reply = NULL;
    char *ref_ip = NULL, *ip = NULL;
    int ref_port = 0, port = 0;
    if (!getClusterHostFromCmdArgs(argc - 1, argv + 1, &ref_ip, &ref_port))
        goto invalid_args;
    if (!getClusterHostFromCmdArgs(1, argv, &ip, &port))
        goto invalid_args;
    clusterManagerLogInfo(">>> Adding node %s:%d to cluster %s:%d\n", ip, port,
                          ref_ip, ref_port);
    // Check the existing cluster
    clusterManagerNode *refnode = clusterManagerNewNode(ref_ip, ref_port);
    if (!clusterManagerLoadInfoFromNode(refnode, 0)) return 0;
    if (!clusterManagerCheckCluster(0)) return 0;

    /* If --cluster-master-id was specified, try to resolve it now so that we
     * abort before starting with the node configuration. */
    clusterManagerNode *master_node = NULL;
    if (config.cluster_manager_command.flags & CLUSTER_MANAGER_CMD_FLAG_SLAVE) {
        char *master_id = config.cluster_manager_command.master_id;
        if (master_id != NULL) {
            master_node = clusterManagerNodeByName(master_id);
            if (master_node == NULL) {
                clusterManagerLogErr("[ERR] No such master ID %s\n", master_id);
                return 0;
            }
        } else {
            master_node = clusterManagerNodeWithLeastReplicas();
            assert(master_node != NULL);
            printf("Automatically selected master %s:%d\n", master_node->ip,
                   master_node->port);
        }
    }

    // Add the new node
    clusterManagerNode *new_node = clusterManagerNewNode(ip, port);
    int added = 0;
    if (!clusterManagerNodeConnect(new_node)) {
        clusterManagerLogErr("[ERR] Sorry, can't connect to node %s:%d\n",
                             ip, port);
        success = 0;
        goto cleanup;
    }
    char *err = NULL;
    if (!(success = clusterManagerNodeIsCluster(new_node, &err))) {
        clusterManagerPrintNotClusterNodeError(new_node, err);
        if (err) zfree(err);
        goto cleanup;
    }
    if (!clusterManagerNodeLoadInfo(new_node, 0, &err)) {
        if (err) {
            CLUSTER_MANAGER_PRINT_REPLY_ERROR(new_node, err);
            zfree(err);
        }
        success = 0;
        goto cleanup;
    }
    if (!(success = clusterManagerNodeIsEmpty(new_node, &err))) {
        clusterManagerPrintNotEmptyNodeError(new_node, err);
        if (err) zfree(err);
        goto cleanup;
    }
    clusterManagerNode *first = listFirst(cluster_manager.nodes)->value;
    listAddNodeTail(cluster_manager.nodes, new_node);
    added = 1;

    // Send CLUSTER MEET command to the new node
    clusterManagerLogInfo(">>> Send CLUSTER MEET to node %s:%d to make it "
                          "join the cluster.\n", ip, port);
    reply = CLUSTER_MANAGER_COMMAND(new_node, "CLUSTER MEET %s %d",
                                    first->ip, first->port);
    if (!(success = clusterManagerCheckRedisReply(new_node, reply, NULL)))
        goto cleanup;

    /* Additional configuration is needed if the node is added as a slave. */
    if (master_node) {
        sleep(1);
        clusterManagerWaitForClusterJoin();
        clusterManagerLogInfo(">>> Configure node as replica of %s:%d.\n",
                              master_node->ip, master_node->port);
        freeReplyObject(reply);
        reply = CLUSTER_MANAGER_COMMAND(new_node, "CLUSTER REPLICATE %s",
                                        master_node->name);
        if (!(success = clusterManagerCheckRedisReply(new_node, reply, NULL)))
            goto cleanup;
    }
    clusterManagerLogOk("[OK] New node added correctly.\n");
cleanup:
    if (!added && new_node) freeClusterManagerNode(new_node);
    if (reply) freeReplyObject(reply);
    return success;
invalid_args:
    fprintf(stderr, CLUSTER_MANAGER_INVALID_HOST_ARG);
    return 0;
}

static int clusterManagerCommandDeleteNode(int argc, char **argv) {
    UNUSED(argc);
    int success = 1;
    int port = 0;
    char *ip = NULL;
    if (!getClusterHostFromCmdArgs(1, argv, &ip, &port)) goto invalid_args;
    char *node_id = argv[1];
    clusterManagerLogInfo(">>> Removing node %s from cluster %s:%d\n",
                          node_id, ip, port);
    clusterManagerNode *ref_node = clusterManagerNewNode(ip, port);
    clusterManagerNode *node = NULL;

    // Load cluster information
    if (!clusterManagerLoadInfoFromNode(ref_node, 0)) return 0;

    // Check if the node exists and is not empty
    node = clusterManagerNodeByName(node_id);
    if (node == NULL) {
        clusterManagerLogErr("[ERR] No such node ID %s\n", node_id);
        return 0;
    }
    if (node->slots_count != 0) {
        clusterManagerLogErr("[ERR] Node %s:%d is not empty! Reshard data "
                             "away and try again.\n", node->ip, node->port);
        return 0;
    }

    // Send CLUSTER FORGET to all the nodes but the node to remove
    clusterManagerLogInfo(">>> Sending CLUSTER FORGET messages to the "
                          "cluster...\n");
    listIter li;
    listNode *ln;
    listRewind(cluster_manager.nodes, &li);
    while ((ln = listNext(&li)) != NULL) {
        clusterManagerNode *n = ln->value;
        if (n == node) continue;
        if (n->replicate && !strcasecmp(n->replicate, node_id)) {
            // Reconfigure the slave to replicate with some other node
            clusterManagerNode *master = clusterManagerNodeWithLeastReplicas();
            assert(master != NULL);
            clusterManagerLogInfo(">>> %s:%d as replica of %s:%d\n",
                                  n->ip, n->port, master->ip, master->port);
            redisReply *r = CLUSTER_MANAGER_COMMAND(n, "CLUSTER REPLICATE %s",
                                                    master->name);
            success = clusterManagerCheckRedisReply(n, r, NULL);
            if (r) freeReplyObject(r);
            if (!success) return 0;
        }
        redisReply *r = CLUSTER_MANAGER_COMMAND(n, "CLUSTER FORGET %s",
                                                node_id);
        success = clusterManagerCheckRedisReply(n, r, NULL);
        if (r) freeReplyObject(r);
        if (!success) return 0;
    }

    /* Finally send CLUSTER RESET to the node. */
    clusterManagerLogInfo(">>> Sending CLUSTER RESET SOFT to the "
                          "deleted node.\n");
    redisReply *r = redisCommand(node->context, "CLUSTER RESET %s", "SOFT");
    success = clusterManagerCheckRedisReply(node, r, NULL);
    if (r) freeReplyObject(r);
    return success;
invalid_args:
    fprintf(stderr, CLUSTER_MANAGER_INVALID_HOST_ARG);
    return 0;
}

static int clusterManagerCommandInfo(int argc, char **argv) {
    int port = 0;
    char *ip = NULL;
    if (!getClusterHostFromCmdArgs(argc, argv, &ip, &port)) goto invalid_args;
    clusterManagerNode *node = clusterManagerNewNode(ip, port);
    if (!clusterManagerLoadInfoFromNode(node, 0)) return 0;
    clusterManagerShowClusterInfo();
    return 1;
invalid_args:
    fprintf(stderr, CLUSTER_MANAGER_INVALID_HOST_ARG);
    return 0;
}

static int clusterManagerCommandCheck(int argc, char **argv) {
    int port = 0;
    char *ip = NULL;
    if (!getClusterHostFromCmdArgs(argc, argv, &ip, &port)) goto invalid_args;
    clusterManagerNode *node = clusterManagerNewNode(ip, port);
    if (!clusterManagerLoadInfoFromNode(node, 0)) return 0;
    clusterManagerShowClusterInfo();
    return clusterManagerCheckCluster(0);
invalid_args:
    fprintf(stderr, CLUSTER_MANAGER_INVALID_HOST_ARG);
    return 0;
}

static int clusterManagerCommandFix(int argc, char **argv) {
    config.cluster_manager_command.flags |= CLUSTER_MANAGER_CMD_FLAG_FIX;
    return clusterManagerCommandCheck(argc, argv);
}

static int clusterManagerCommandReshard(int argc, char **argv) {
    int port = 0;
    char *ip = NULL;
    if (!getClusterHostFromCmdArgs(argc, argv, &ip, &port)) goto invalid_args;
    clusterManagerNode *node = clusterManagerNewNode(ip, port);
    if (!clusterManagerLoadInfoFromNode(node, 0)) return 0;
    clusterManagerCheckCluster(0);
    if (cluster_manager.errors && listLength(cluster_manager.errors) > 0) {
        fflush(stdout);
        fprintf(stderr,
                "*** Please fix your cluster problems before resharding\n");
        return 0;
    }
    int slots = config.cluster_manager_command.slots;
    if (!slots) {
        while (slots <= 0 || slots > CLUSTER_MANAGER_SLOTS) {
            printf("How many slots do you want to move (from 1 to %d)? ",
                   CLUSTER_MANAGER_SLOTS);
            fflush(stdout);
            char buf[6];
            int nread = read(fileno(stdin),buf,6);
            if (nread <= 0) continue;
            int last_idx = nread - 1;
            if (buf[last_idx] != '\n') {
                int ch;
                while ((ch = getchar()) != '\n' && ch != EOF) {}
            }
            buf[last_idx] = '\0';
            slots = atoi(buf);
        }
    }
    char buf[255];
    char *to = config.cluster_manager_command.to,
         *from = config.cluster_manager_command.from;
    while (to == NULL) {
        printf("What is the receiving node ID? ");
        fflush(stdout);
        int nread = read(fileno(stdin),buf,255);
        if (nread <= 0) continue;
        int last_idx = nread - 1;
        if (buf[last_idx] != '\n') {
            int ch;
            while ((ch = getchar()) != '\n' && ch != EOF) {}
        }
        buf[last_idx] = '\0';
        if (strlen(buf) > 0) to = buf;
    }
    int raise_err = 0;
    clusterManagerNode *target = clusterNodeForResharding(to, NULL, &raise_err);
    if (target == NULL) return 0;
    list *sources = listCreate();
    list *table = NULL;
    int all = 0, result = 1;
    if (from == NULL) {
        printf("Please enter all the source node IDs.\n");
        printf("  Type 'all' to use all the nodes as source nodes for "
               "the hash slots.\n");
        printf("  Type 'done' once you entered all the source nodes IDs.\n");
        while (1) {
            printf("Source node #%lu: ", listLength(sources) + 1);
            fflush(stdout);
            int nread = read(fileno(stdin),buf,255);
            if (nread <= 0) continue;
            int last_idx = nread - 1;
            if (buf[last_idx] != '\n') {
                int ch;
                while ((ch = getchar()) != '\n' && ch != EOF) {}
            }
            buf[last_idx] = '\0';
            if (!strcmp(buf, "done")) break;
            else if (!strcmp(buf, "all")) {
                all = 1;
                break;
            } else {
                clusterManagerNode *src =
                    clusterNodeForResharding(buf, target, &raise_err);
                if (src != NULL) listAddNodeTail(sources, src);
                else if (raise_err) {
                    result = 0;
                    goto cleanup;
                }
            }
        }
    } else {
        char *p;
        while((p = strchr(from, ',')) != NULL) {
            *p = '\0';
            if (!strcmp(from, "all")) {
                all = 1;
                break;
            } else {
                clusterManagerNode *src =
                    clusterNodeForResharding(from, target, &raise_err);
                if (src != NULL) listAddNodeTail(sources, src);
                else if (raise_err) {
                    result = 0;
                    goto cleanup;
                }
            }
            from = p + 1;
        }
        /* Check if there's still another source to process. */
        if (!all && strlen(from) > 0) {
            if (!strcmp(from, "all")) all = 1;
            if (!all) {
                clusterManagerNode *src =
                    clusterNodeForResharding(from, target, &raise_err);
                if (src != NULL) listAddNodeTail(sources, src);
                else if (raise_err) {
                    result = 0;
                    goto cleanup;
                }
            }
        }
    }
    listIter li;
    listNode *ln;
    if (all) {
        listEmpty(sources);
        listRewind(cluster_manager.nodes, &li);
        while ((ln = listNext(&li)) != NULL) {
            clusterManagerNode *n = ln->value;
            if (n->flags & CLUSTER_MANAGER_FLAG_SLAVE || n->replicate)
                continue;
            if (!sdscmp(n->name, target->name)) continue;
            listAddNodeTail(sources, n);
        }
    }
    if (listLength(sources) == 0) {
        fprintf(stderr, "*** No source nodes given, operation aborted.\n");
        result = 0;
        goto cleanup;
    }
    printf("\nReady to move %d slots.\n", slots);
    printf("  Source nodes:\n");
    listRewind(sources, &li);
    while ((ln = listNext(&li)) != NULL) {
        clusterManagerNode *src = ln->value;
        sds info = clusterManagerNodeInfo(src, 4);
        printf("%s\n", info);
        sdsfree(info);
    }
    printf("  Destination node:\n");
    sds info = clusterManagerNodeInfo(target, 4);
    printf("%s\n", info);
    sdsfree(info);
    table = clusterManagerComputeReshardTable(sources, slots);
    printf("  Resharding plan:\n");
    clusterManagerShowReshardTable(table);
    if (!(config.cluster_manager_command.flags &
          CLUSTER_MANAGER_CMD_FLAG_YES))
    {
        printf("Do you want to proceed with the proposed "
               "reshard plan (yes/no)? ");
        fflush(stdout);
        char buf[4];
        int nread = read(fileno(stdin),buf,4);
        buf[3] = '\0';
        if (nread <= 0 || strcmp("yes", buf) != 0) {
            result = 0;
            goto cleanup;
        }
    }
    int opts = CLUSTER_MANAGER_OPT_VERBOSE;
    listRewind(table, &li);
    while ((ln = listNext(&li)) != NULL) {
        clusterManagerReshardTableItem *item = ln->value;
        char *err = NULL;
        result = clusterManagerMoveSlot(item->source, target, item->slot,
                                        opts, &err);
        if (!result) {
            if (err != NULL) {
                //clusterManagerLogErr("\n%s\n", err);
                zfree(err);
            }
            goto cleanup;
        }
    }
cleanup:
    listRelease(sources);
    clusterManagerReleaseReshardTable(table);
    return result;
invalid_args:
    fprintf(stderr, CLUSTER_MANAGER_INVALID_HOST_ARG);
    return 0;
}

static int clusterManagerCommandRebalance(int argc, char **argv) {
    int port = 0;
    char *ip = NULL;
    clusterManagerNode **weightedNodes = NULL;
    list *involved = NULL;
    if (!getClusterHostFromCmdArgs(argc, argv, &ip, &port)) goto invalid_args;
    clusterManagerNode *node = clusterManagerNewNode(ip, port);
    if (!clusterManagerLoadInfoFromNode(node, 0)) return 0;
    int result = 1, i;
    if (config.cluster_manager_command.weight != NULL) {
        for (i = 0; i < config.cluster_manager_command.weight_argc; i++) {
            char *name = config.cluster_manager_command.weight[i];
            char *p = strchr(name, '=');
            if (p == NULL) {
                result = 0;
                goto cleanup;
            }
            *p = '\0';
            float w = atof(++p);
            clusterManagerNode *n = clusterManagerNodeByAbbreviatedName(name);
            if (n == NULL) {
                clusterManagerLogErr("*** No such master node %s\n", name);
                result = 0;
                goto cleanup;
            }
            n->weight = w;
        }
    }
    float total_weight = 0;
    int nodes_involved = 0;
    int use_empty = config.cluster_manager_command.flags &
                    CLUSTER_MANAGER_CMD_FLAG_EMPTYMASTER;
    involved = listCreate();
    listIter li;
    listNode *ln;
    listRewind(cluster_manager.nodes, &li);
    /* Compute the total cluster weight. */
    while ((ln = listNext(&li)) != NULL) {
        clusterManagerNode *n = ln->value;
        if (n->flags & CLUSTER_MANAGER_FLAG_SLAVE || n->replicate)
            continue;
        if (!use_empty && n->slots_count == 0) {
            n->weight = 0;
            continue;
        }
        total_weight += n->weight;
        nodes_involved++;
        listAddNodeTail(involved, n);
    }
<<<<<<< HEAD
    weightedNodes = zmalloc(nodes_involved * sizeof(clusterManagerNode *), MALLOC_LOCAL);
=======
    weightedNodes = zmalloc(nodes_involved * sizeof(clusterManagerNode *));
>>>>>>> 624568ae
    if (weightedNodes == NULL) goto cleanup;
    /* Check cluster, only proceed if it looks sane. */
    clusterManagerCheckCluster(1);
    if (cluster_manager.errors && listLength(cluster_manager.errors) > 0) {
        clusterManagerLogErr("*** Please fix your cluster problems "
                             "before rebalancing\n");
        result = 0;
        goto cleanup;
    }
    /* Calculate the slots balance for each node. It's the number of
     * slots the node should lose (if positive) or gain (if negative)
     * in order to be balanced. */
    int threshold_reached = 0, total_balance = 0;
    float threshold = config.cluster_manager_command.threshold;
    i = 0;
    listRewind(involved, &li);
    while ((ln = listNext(&li)) != NULL) {
        clusterManagerNode *n = ln->value;
        weightedNodes[i++] = n;
        int expected = (int) (((float)CLUSTER_MANAGER_SLOTS / total_weight) *
                        n->weight);
        n->balance = n->slots_count - expected;
        total_balance += n->balance;
        /* Compute the percentage of difference between the
         * expected number of slots and the real one, to see
         * if it's over the threshold specified by the user. */
        int over_threshold = 0;
        if (threshold > 0) {
            if (n->slots_count > 0) {
                float err_perc = fabs((100-(100.0*expected/n->slots_count)));
                if (err_perc > threshold) over_threshold = 1;
            } else if (expected > 1) {
                over_threshold = 1;
            }
        }
        if (over_threshold) threshold_reached = 1;
    }
    if (!threshold_reached) {
        clusterManagerLogWarn("*** No rebalancing needed! "
                             "All nodes are within the %.2f%% threshold.\n",
                             config.cluster_manager_command.threshold);
        goto cleanup;
    }
    /* Because of rounding, it is possible that the balance of all nodes
     * summed does not give 0. Make sure that nodes that have to provide
     * slots are always matched by nodes receiving slots. */
    while (total_balance > 0) {
        listRewind(involved, &li);
        while ((ln = listNext(&li)) != NULL) {
            clusterManagerNode *n = ln->value;
            if (n->balance <= 0 && total_balance > 0) {
                n->balance--;
                total_balance--;
            }
        }
    }
    /* Sort nodes by their slots balance. */
    qsort(weightedNodes, nodes_involved, sizeof(clusterManagerNode *),
          clusterManagerCompareNodeBalance);
    clusterManagerLogInfo(">>> Rebalancing across %d nodes. "
                          "Total weight = %.2f\n",
                          nodes_involved, total_weight);
    if (config.verbose) {
        for (i = 0; i < nodes_involved; i++) {
            clusterManagerNode *n = weightedNodes[i];
            printf("%s:%d balance is %d slots\n", n->ip, n->port, n->balance);
        }
    }
    /* Now we have at the start of the 'sn' array nodes that should get
     * slots, at the end nodes that must give slots.
     * We take two indexes, one at the start, and one at the end,
     * incrementing or decrementing the indexes accordingly til we
     * find nodes that need to get/provide slots. */
    int dst_idx = 0;
    int src_idx = nodes_involved - 1;
    int simulate = config.cluster_manager_command.flags &
                   CLUSTER_MANAGER_CMD_FLAG_SIMULATE;
    while (dst_idx < src_idx) {
        clusterManagerNode *dst = weightedNodes[dst_idx];
        clusterManagerNode *src = weightedNodes[src_idx];
        int db = abs(dst->balance);
        int sb = abs(src->balance);
        int numslots = (db < sb ? db : sb);
        if (numslots > 0) {
            printf("Moving %d slots from %s:%d to %s:%d\n", numslots,
                                                            src->ip,
                                                            src->port,
                                                            dst->ip,
                                                            dst->port);
            /* Actually move the slots. */
            list *lsrc = listCreate(), *table = NULL;
            listAddNodeTail(lsrc, src);
            table = clusterManagerComputeReshardTable(lsrc, numslots);
            listRelease(lsrc);
            int table_len = (int) listLength(table);
            if (!table || table_len != numslots) {
                clusterManagerLogErr("*** Assertion failed: Reshard table "
                                     "!= number of slots");
                result = 0;
                goto end_move;
            }
            if (simulate) {
                for (i = 0; i < table_len; i++) printf("#");
            } else {
                int opts = CLUSTER_MANAGER_OPT_QUIET |
                           CLUSTER_MANAGER_OPT_UPDATE;
                listRewind(table, &li);
                while ((ln = listNext(&li)) != NULL) {
                    clusterManagerReshardTableItem *item = ln->value;
                    result = clusterManagerMoveSlot(item->source,
                                                    dst,
                                                    item->slot,
                                                    opts, NULL);
                    if (!result) goto end_move;
                    printf("#");
                    fflush(stdout);
                }

            }
            printf("\n");
end_move:
            clusterManagerReleaseReshardTable(table);
            if (!result) goto cleanup;
        }
        /* Update nodes balance. */
        dst->balance += numslots;
        src->balance -= numslots;
        if (dst->balance == 0) dst_idx++;
        if (src->balance == 0) src_idx --;
    }
cleanup:
    if (involved != NULL) listRelease(involved);
    if (weightedNodes != NULL) zfree(weightedNodes);
    return result;
invalid_args:
    fprintf(stderr, CLUSTER_MANAGER_INVALID_HOST_ARG);
    return 0;
}

static int clusterManagerCommandSetTimeout(int argc, char **argv) {
    UNUSED(argc);
    int port = 0;
    char *ip = NULL;
    if (!getClusterHostFromCmdArgs(1, argv, &ip, &port)) goto invalid_args;
    int timeout = atoi(argv[1]);
    if (timeout < 100) {
        fprintf(stderr, "Setting a node timeout of less than 100 "
                "milliseconds is a bad idea.\n");
        return 0;
    }
    // Load cluster information
    clusterManagerNode *node = clusterManagerNewNode(ip, port);
    if (!clusterManagerLoadInfoFromNode(node, 0)) return 0;
    int ok_count = 0, err_count = 0;

    clusterManagerLogInfo(">>> Reconfiguring node timeout in every "
                          "cluster node...\n");
    listIter li;
    listNode *ln;
    listRewind(cluster_manager.nodes, &li);
    while ((ln = listNext(&li)) != NULL) {
        clusterManagerNode *n = ln->value;
        char *err = NULL;
        redisReply *reply = CLUSTER_MANAGER_COMMAND(n, "CONFIG %s %s %d",
                                                    "SET",
                                                    "cluster-node-timeout",
                                                    timeout);
        if (reply == NULL) goto reply_err;
        int ok = clusterManagerCheckRedisReply(n, reply, &err);
        freeReplyObject(reply);
        if (!ok) goto reply_err;
        reply = CLUSTER_MANAGER_COMMAND(n, "CONFIG %s", "REWRITE");
        if (reply == NULL) goto reply_err;
        ok = clusterManagerCheckRedisReply(n, reply, &err);
        freeReplyObject(reply);
        if (!ok) goto reply_err;
        clusterManagerLogWarn("*** New timeout set for %s:%d\n", n->ip,
                              n->port);
        ok_count++;
        continue;
reply_err:;
        int need_free = 0;
        if (err == NULL) err = "";
        else need_free = 1;
        clusterManagerLogErr("ERR setting node-timeot for %s:%d: %s\n", n->ip,
                             n->port, err);
        if (need_free) zfree(err);
        err_count++;
    }
    clusterManagerLogInfo(">>> New node timeout set. %d OK, %d ERR.\n",
                          ok_count, err_count);
    return 1;
invalid_args:
    fprintf(stderr, CLUSTER_MANAGER_INVALID_HOST_ARG);
    return 0;
}

static int clusterManagerCommandImport(int argc, char **argv) {
    int success = 1;
    int port = 0, src_port = 0;
    char *ip = NULL, *src_ip = NULL;
    char *invalid_args_msg = NULL;
    if (!getClusterHostFromCmdArgs(argc, argv, &ip, &port)) {
        invalid_args_msg = CLUSTER_MANAGER_INVALID_HOST_ARG;
        goto invalid_args;
    }
    if (config.cluster_manager_command.from == NULL) {
        invalid_args_msg = "[ERR] Option '--cluster-from' is required for "
                           "subcommand 'import'.\n";
        goto invalid_args;
    }
    char *src_host[] = {config.cluster_manager_command.from};
    if (!getClusterHostFromCmdArgs(1, src_host, &src_ip, &src_port)) {
        invalid_args_msg = "[ERR] Invalid --cluster-from host. You need to "
                           "pass a valid address (ie. 120.0.0.1:7000).\n";
        goto invalid_args;
    }
    clusterManagerLogInfo(">>> Importing data from %s:%d to cluster %s:%d\n",
                          src_ip, src_port, ip, port);

    clusterManagerNode *refnode = clusterManagerNewNode(ip, port);
    if (!clusterManagerLoadInfoFromNode(refnode, 0)) return 0;
    if (!clusterManagerCheckCluster(0)) return 0;
    char *reply_err = NULL;
    redisReply *src_reply = NULL;
    // Connect to the source node.
    redisContext *src_ctx = redisConnect(src_ip, src_port);
    if (src_ctx->err) {
        success = 0;
        fprintf(stderr,"Could not connect to Redis at %s:%d: %s.\n", src_ip,
                src_port, src_ctx->errstr);
        goto cleanup;
    }
    src_reply = reconnectingRedisCommand(src_ctx, "INFO");
    if (!src_reply || src_reply->type == REDIS_REPLY_ERROR) {
        if (src_reply && src_reply->str) reply_err = src_reply->str;
        success = 0;
        goto cleanup;
    }
    if (getLongInfoField(src_reply->str, "cluster_enabled")) {
        clusterManagerLogErr("[ERR] The source node should not be a "
                             "cluster node.\n");
        success = 0;
        goto cleanup;
    }
    freeReplyObject(src_reply);
    src_reply = reconnectingRedisCommand(src_ctx, "DBSIZE");
    if (!src_reply || src_reply->type == REDIS_REPLY_ERROR) {
        if (src_reply && src_reply->str) reply_err = src_reply->str;
        success = 0;
        goto cleanup;
    }
    int size = src_reply->integer, i;
    clusterManagerLogWarn("*** Importing %d keys from DB 0\n", size);

    // Build a slot -> node map
    clusterManagerNode  *slots_map[CLUSTER_MANAGER_SLOTS];
    memset(slots_map, 0, sizeof(slots_map));
    listIter li;
    listNode *ln;
    for (i = 0; i < CLUSTER_MANAGER_SLOTS; i++) {
        listRewind(cluster_manager.nodes, &li);
        while ((ln = listNext(&li)) != NULL) {
            clusterManagerNode *n = ln->value;
            if (n->flags & CLUSTER_MANAGER_FLAG_SLAVE) continue;
            if (n->slots_count == 0) continue;
            if (n->slots[i]) {
                slots_map[i] = n;
                break;
            }
        }
    }

    char cmdfmt[50] = "MIGRATE %s %d %s %d %d";
    if (config.cluster_manager_command.flags & CLUSTER_MANAGER_CMD_FLAG_COPY)
        strcat(cmdfmt, " %s");
    if (config.cluster_manager_command.flags & CLUSTER_MANAGER_CMD_FLAG_REPLACE)
        strcat(cmdfmt, " %s");

    /* Use SCAN to iterate over the keys, migrating to the
     * right node as needed. */
    int cursor = -999, timeout = config.cluster_manager_command.timeout;
    while (cursor != 0) {
        if (cursor < 0) cursor = 0;
        freeReplyObject(src_reply);
        src_reply = reconnectingRedisCommand(src_ctx, "SCAN %d COUNT %d",
                                             cursor, 1000);
        if (!src_reply || src_reply->type == REDIS_REPLY_ERROR) {
            if (src_reply && src_reply->str) reply_err = src_reply->str;
            success = 0;
            goto cleanup;
        }
        assert(src_reply->type == REDIS_REPLY_ARRAY);
        assert(src_reply->elements >= 2);
        assert(src_reply->element[1]->type == REDIS_REPLY_ARRAY);
        if (src_reply->element[0]->type == REDIS_REPLY_STRING)
            cursor = atoi(src_reply->element[0]->str);
        else if (src_reply->element[0]->type == REDIS_REPLY_INTEGER)
            cursor = src_reply->element[0]->integer;
        int keycount = src_reply->element[1]->elements;
        for (i = 0; i < keycount; i++) {
            redisReply *kr = src_reply->element[1]->element[i];
            assert(kr->type == REDIS_REPLY_STRING);
            char *key = kr->str;
            uint16_t slot = clusterManagerKeyHashSlot(key, kr->len);
            clusterManagerNode *target = slots_map[slot];
            printf("Migrating %s to %s:%d: ", key, target->ip, target->port);
            redisReply *r = reconnectingRedisCommand(src_ctx, cmdfmt,
                                                     target->ip, target->port,
                                                     key, 0, timeout,
                                                     "COPY", "REPLACE");
            if (!r || r->type == REDIS_REPLY_ERROR) {
                if (r && r->str) {
                    clusterManagerLogErr("Source %s:%d replied with "
                                         "error:\n%s\n", src_ip, src_port,
                                         r->str);
                }
                success = 0;
            }
            freeReplyObject(r);
            if (!success) goto cleanup;
            clusterManagerLogOk("OK\n");
        }
    }
cleanup:
    if (reply_err)
        clusterManagerLogErr("Source %s:%d replied with error:\n%s\n",
                             src_ip, src_port, reply_err);
    if (src_ctx) redisFree(src_ctx);
    if (src_reply) freeReplyObject(src_reply);
    return success;
invalid_args:
    fprintf(stderr, "%s", invalid_args_msg);
    return 0;
}

static int clusterManagerCommandCall(int argc, char **argv) {
    int port = 0, i;
    char *ip = NULL;
    if (!getClusterHostFromCmdArgs(1, argv, &ip, &port)) goto invalid_args;
    clusterManagerNode *refnode = clusterManagerNewNode(ip, port);
    if (!clusterManagerLoadInfoFromNode(refnode, 0)) return 0;
    argc--;
    argv++;
<<<<<<< HEAD
    size_t *argvlen = zmalloc(argc*sizeof(size_t), MALLOC_LOCAL);
=======
    size_t *argvlen = zmalloc(argc*sizeof(size_t));
>>>>>>> 624568ae
    clusterManagerLogInfo(">>> Calling");
    for (i = 0; i < argc; i++) {
        argvlen[i] = strlen(argv[i]);
        printf(" %s", argv[i]);
    }
    printf("\n");
    listIter li;
    listNode *ln;
    listRewind(cluster_manager.nodes, &li);
    while ((ln = listNext(&li)) != NULL) {
        clusterManagerNode *n = ln->value;
        if (!n->context && !clusterManagerNodeConnect(n)) continue;
        redisReply *reply = NULL;
        redisAppendCommandArgv(n->context, argc, (const char **) argv, argvlen);
        int status = redisGetReply(n->context, (void **)(&reply));
        if (status != REDIS_OK || reply == NULL )
            printf("%s:%d: Failed!\n", n->ip, n->port);
        else {
            sds formatted_reply = cliFormatReplyRaw(reply);
            printf("%s:%d: %s\n", n->ip, n->port, (char *) formatted_reply);
            sdsfree(formatted_reply);
        }
        if (reply != NULL) freeReplyObject(reply);
    }
    zfree(argvlen);
    return 1;
invalid_args:
    fprintf(stderr, CLUSTER_MANAGER_INVALID_HOST_ARG);
    return 0;
}

static int clusterManagerCommandHelp(int argc, char **argv) {
    UNUSED(argc);
    UNUSED(argv);
    int commands_count = sizeof(clusterManagerCommands) /
                         sizeof(clusterManagerCommandDef);
    int i = 0, j;
    fprintf(stderr, "Cluster Manager Commands:\n");
    int padding = 15;
    for (; i < commands_count; i++) {
        clusterManagerCommandDef *def = &(clusterManagerCommands[i]);
        int namelen = strlen(def->name), padlen = padding - namelen;
        fprintf(stderr, "  %s", def->name);
        for (j = 0; j < padlen; j++) fprintf(stderr, " ");
        fprintf(stderr, "%s\n", (def->args ? def->args : ""));
        if (def->options != NULL) {
            int optslen = strlen(def->options);
            char *p = def->options, *eos = p + optslen;
            char *comma = NULL;
            while ((comma = strchr(p, ',')) != NULL) {
                int deflen = (int)(comma - p);
                char buf[255];
                memcpy(buf, p, deflen);
                buf[deflen] = '\0';
                for (j = 0; j < padding; j++) fprintf(stderr, " ");
                fprintf(stderr, "  --cluster-%s\n", buf);
                p = comma + 1;
                if (p >= eos) break;
            }
            if (p < eos) {
                for (j = 0; j < padding; j++) fprintf(stderr, " ");
                fprintf(stderr, "  --cluster-%s\n", p);
            }
        }
    }
    fprintf(stderr, "\nFor check, fix, reshard, del-node, set-timeout you "
                    "can specify the host and port of any working node in "
                    "the cluster.\n\n");
    return 0;
}

/*------------------------------------------------------------------------------
 * Latency and latency history modes
 *--------------------------------------------------------------------------- */

static void latencyModePrint(long long min, long long max, double avg, long long count) {
    if (config.output == OUTPUT_STANDARD) {
        printf("min: %lld, max: %lld, avg: %.2f (%lld samples)",
                min, max, avg, count);
        fflush(stdout);
    } else if (config.output == OUTPUT_CSV) {
        printf("%lld,%lld,%.2f,%lld\n", min, max, avg, count);
    } else if (config.output == OUTPUT_RAW) {
        printf("%lld %lld %.2f %lld\n", min, max, avg, count);
    }
}

#define LATENCY_SAMPLE_RATE 10 /* milliseconds. */
#define LATENCY_HISTORY_DEFAULT_INTERVAL 15000 /* milliseconds. */
static void latencyMode(void) {
    redisReply *reply;
    long long start, latency, min = 0, max = 0, tot = 0, count = 0;
    long long history_interval =
        config.interval ? config.interval/1000 :
                          LATENCY_HISTORY_DEFAULT_INTERVAL;
    double avg;
    long long history_start = mstime();

    /* Set a default for the interval in case of --latency option
     * with --raw, --csv or when it is redirected to non tty. */
    if (config.interval == 0) {
        config.interval = 1000;
    } else {
        config.interval /= 1000; /* We need to convert to milliseconds. */
    }

    if (!context) exit(1);
    while(1) {
        start = mstime();
        reply = reconnectingRedisCommand(context,"PING");
        if (reply == NULL) {
            fprintf(stderr,"\nI/O error\n");
            exit(1);
        }
        latency = mstime()-start;
        freeReplyObject(reply);
        count++;
        if (count == 1) {
            min = max = tot = latency;
            avg = (double) latency;
        } else {
            if (latency < min) min = latency;
            if (latency > max) max = latency;
            tot += latency;
            avg = (double) tot/count;
        }

        if (config.output == OUTPUT_STANDARD) {
            printf("\x1b[0G\x1b[2K"); /* Clear the line. */
            latencyModePrint(min,max,avg,count);
        } else {
            if (config.latency_history) {
                latencyModePrint(min,max,avg,count);
            } else if (mstime()-history_start > config.interval) {
                latencyModePrint(min,max,avg,count);
                exit(0);
            }
        }

        if (config.latency_history && mstime()-history_start > history_interval)
        {
            printf(" -- %.2f seconds range\n", (float)(mstime()-history_start)/1000);
            history_start = mstime();
            min = max = tot = count = 0;
        }
        usleep(LATENCY_SAMPLE_RATE * 1000);
    }
}

/*------------------------------------------------------------------------------
 * Latency distribution mode -- requires 256 colors xterm
 *--------------------------------------------------------------------------- */

#define LATENCY_DIST_DEFAULT_INTERVAL 1000 /* milliseconds. */

/* Structure to store samples distribution. */
struct distsamples {
    long long max;   /* Max latency to fit into this interval (usec). */
    long long count; /* Number of samples in this interval. */
    int character;   /* Associated character in visualization. */
};

/* Helper function for latencyDistMode(). Performs the spectrum visualization
 * of the collected samples targeting an xterm 256 terminal.
 *
 * Takes an array of distsamples structures, ordered from smaller to bigger
 * 'max' value. Last sample max must be 0, to mean that it olds all the
 * samples greater than the previous one, and is also the stop sentinel.
 *
 * "tot' is the total number of samples in the different buckets, so it
 * is the SUM(samples[i].conut) for i to 0 up to the max sample.
 *
 * As a side effect the function sets all the buckets count to 0. */
void showLatencyDistSamples(struct distsamples *samples, long long tot) {
    int j;

     /* We convert samples into a index inside the palette
     * proportional to the percentage a given bucket represents.
     * This way intensity of the different parts of the spectrum
     * don't change relative to the number of requests, which avoids to
     * pollute the visualization with non-latency related info. */
    printf("\033[38;5;0m"); /* Set foreground color to black. */
    for (j = 0; ; j++) {
        int coloridx =
            ceil((float) samples[j].count / tot * (spectrum_palette_size-1));
        int color = spectrum_palette[coloridx];
        printf("\033[48;5;%dm%c", (int)color, samples[j].character);
        samples[j].count = 0;
        if (samples[j].max == 0) break; /* Last sample. */
    }
    printf("\033[0m\n");
    fflush(stdout);
}

/* Show the legend: different buckets values and colors meaning, so
 * that the spectrum is more easily readable. */
void showLatencyDistLegend(void) {
    int j;

    printf("---------------------------------------------\n");
    printf(". - * #          .01 .125 .25 .5 milliseconds\n");
    printf("1,2,3,...,9      from 1 to 9     milliseconds\n");
    printf("A,B,C,D,E        10,20,30,40,50  milliseconds\n");
    printf("F,G,H,I,J        .1,.2,.3,.4,.5       seconds\n");
    printf("K,L,M,N,O,P,Q,?  1,2,4,8,16,30,60,>60 seconds\n");
    printf("From 0 to 100%%: ");
    for (j = 0; j < spectrum_palette_size; j++) {
        printf("\033[48;5;%dm ", spectrum_palette[j]);
    }
    printf("\033[0m\n");
    printf("---------------------------------------------\n");
}

static void latencyDistMode(void) {
    redisReply *reply;
    long long start, latency, count = 0;
    long long history_interval =
        config.interval ? config.interval/1000 :
                          LATENCY_DIST_DEFAULT_INTERVAL;
    long long history_start = ustime();
    int j, outputs = 0;

    struct distsamples samples[] = {
        /* We use a mostly logarithmic scale, with certain linear intervals
         * which are more interesting than others, like 1-10 milliseconds
         * range. */
        {10,0,'.'},         /* 0.01 ms */
        {125,0,'-'},        /* 0.125 ms */
        {250,0,'*'},        /* 0.25 ms */
        {500,0,'#'},        /* 0.5 ms */
        {1000,0,'1'},       /* 1 ms */
        {2000,0,'2'},       /* 2 ms */
        {3000,0,'3'},       /* 3 ms */
        {4000,0,'4'},       /* 4 ms */
        {5000,0,'5'},       /* 5 ms */
        {6000,0,'6'},       /* 6 ms */
        {7000,0,'7'},       /* 7 ms */
        {8000,0,'8'},       /* 8 ms */
        {9000,0,'9'},       /* 9 ms */
        {10000,0,'A'},      /* 10 ms */
        {20000,0,'B'},      /* 20 ms */
        {30000,0,'C'},      /* 30 ms */
        {40000,0,'D'},      /* 40 ms */
        {50000,0,'E'},      /* 50 ms */
        {100000,0,'F'},     /* 0.1 s */
        {200000,0,'G'},     /* 0.2 s */
        {300000,0,'H'},     /* 0.3 s */
        {400000,0,'I'},     /* 0.4 s */
        {500000,0,'J'},     /* 0.5 s */
        {1000000,0,'K'},    /* 1 s */
        {2000000,0,'L'},    /* 2 s */
        {4000000,0,'M'},    /* 4 s */
        {8000000,0,'N'},    /* 8 s */
        {16000000,0,'O'},   /* 16 s */
        {30000000,0,'P'},   /* 30 s */
        {60000000,0,'Q'},   /* 1 minute */
        {0,0,'?'},          /* > 1 minute */
    };

    if (!context) exit(1);
    while(1) {
        start = ustime();
        reply = reconnectingRedisCommand(context,"PING");
        if (reply == NULL) {
            fprintf(stderr,"\nI/O error\n");
            exit(1);
        }
        latency = ustime()-start;
        freeReplyObject(reply);
        count++;

        /* Populate the relevant bucket. */
        for (j = 0; ; j++) {
            if (samples[j].max == 0 || latency <= samples[j].max) {
                samples[j].count++;
                break;
            }
        }

        /* From time to time show the spectrum. */
        if (count && (ustime()-history_start)/1000 > history_interval) {
            if ((outputs++ % 20) == 0)
                showLatencyDistLegend();
            showLatencyDistSamples(samples,count);
            history_start = ustime();
            count = 0;
        }
        usleep(LATENCY_SAMPLE_RATE * 1000);
    }
}

/*------------------------------------------------------------------------------
 * Slave mode
 *--------------------------------------------------------------------------- */

#define RDB_EOF_MARK_SIZE 40

void sendReplconf(const char* arg1, const char* arg2) {
    printf("sending REPLCONF %s %s\n", arg1, arg2);
    redisReply *reply = redisCommand(context, "REPLCONF %s %s", arg1, arg2);

    /* Handle any error conditions */
    if(reply == NULL) {
        fprintf(stderr, "\nI/O error\n");
        exit(1);
    } else if(reply->type == REDIS_REPLY_ERROR) {
        fprintf(stderr, "REPLCONF %s error: %s\n", arg1, reply->str);
        /* non fatal, old versions may not support it */
    }
    freeReplyObject(reply);
}

void sendCapa() {
    sendReplconf("capa", "eof");
}

/* Sends SYNC and reads the number of bytes in the payload. Used both by
 * slaveMode() and getRDB().
 * returns 0 in case an EOF marker is used. */
unsigned long long sendSync(int fd, char *out_eof) {
    /* To start we need to send the SYNC command and return the payload.
     * The hiredis client lib does not understand this part of the protocol
     * and we don't want to mess with its buffers, so everything is performed
     * using direct low-level I/O. */
    char buf[4096], *p;
    ssize_t nread;

    /* Send the SYNC command. */
    if (write(fd,"SYNC\r\n",6) != 6) {
        fprintf(stderr,"Error writing to master\n");
        exit(1);
    }

    /* Read $<payload>\r\n, making sure to read just up to "\n" */
    p = buf;
    while(1) {
        nread = read(fd,p,1);
        if (nread <= 0) {
            fprintf(stderr,"Error reading bulk length while SYNCing\n");
            exit(1);
        }
        if (*p == '\n' && p != buf) break;
        if (*p != '\n') p++;
    }
    *p = '\0';
    if (buf[0] == '-') {
        printf("SYNC with master failed: %s\n", buf);
        exit(1);
    }
    if (strncmp(buf+1,"EOF:",4) == 0 && strlen(buf+5) >= RDB_EOF_MARK_SIZE) {
        memcpy(out_eof, buf+5, RDB_EOF_MARK_SIZE);
        return 0;
    }
    return strtoull(buf+1,NULL,10);
}

static void slaveMode(void) {
    int fd = context->fd;
    static char eofmark[RDB_EOF_MARK_SIZE];
    static char lastbytes[RDB_EOF_MARK_SIZE];
    static int usemark = 0;
    unsigned long long payload = sendSync(fd, eofmark);
    char buf[1024];
    int original_output = config.output;

    if (payload == 0) {
        payload = ULLONG_MAX;
        memset(lastbytes,0,RDB_EOF_MARK_SIZE);
        usemark = 1;
        fprintf(stderr,"SYNC with master, discarding "
                       "bytes of bulk transfer until EOF marker...\n");
    } else {
        fprintf(stderr,"SYNC with master, discarding %llu "
                       "bytes of bulk transfer...\n", payload);
    }


    /* Discard the payload. */
    while(payload) {
        ssize_t nread;

        nread = read(fd,buf,(payload > sizeof(buf)) ? sizeof(buf) : payload);
        if (nread <= 0) {
            fprintf(stderr,"Error reading RDB payload while SYNCing\n");
            exit(1);
        }
        payload -= nread;

        if (usemark) {
            /* Update the last bytes array, and check if it matches our delimiter.*/
            if (nread >= RDB_EOF_MARK_SIZE) {
                memcpy(lastbytes,buf+nread-RDB_EOF_MARK_SIZE,RDB_EOF_MARK_SIZE);
            } else {
                int rem = RDB_EOF_MARK_SIZE-nread;
                memmove(lastbytes,lastbytes+nread,rem);
                memcpy(lastbytes+rem,buf,nread);
            }
            if (memcmp(lastbytes,eofmark,RDB_EOF_MARK_SIZE) == 0)
                break;
        }
    }

    if (usemark) {
        unsigned long long offset = ULLONG_MAX - payload;
        fprintf(stderr,"SYNC done after %llu bytes. Logging commands from master.\n", offset);
        /* put the slave online */
        sleep(1);
        sendReplconf("ACK", "0");
    } else
        fprintf(stderr,"SYNC done. Logging commands from master.\n");

    /* Now we can use hiredis to read the incoming protocol. */
    config.output = OUTPUT_CSV;
    while (cliReadReply(0) == REDIS_OK);
    config.output = original_output;
}

/*------------------------------------------------------------------------------
 * RDB transfer mode
 *--------------------------------------------------------------------------- */

/* This function implements --rdb, so it uses the replication protocol in order
 * to fetch the RDB file from a remote server. */
static void getRDB(void) {
    int s = context->fd;
    int fd;
    static char eofmark[RDB_EOF_MARK_SIZE];
    static char lastbytes[RDB_EOF_MARK_SIZE];
    static int usemark = 0;
    unsigned long long payload = sendSync(s, eofmark);
    char buf[4096];

    if (payload == 0) {
        payload = ULLONG_MAX;
        memset(lastbytes,0,RDB_EOF_MARK_SIZE);
        usemark = 1;
        fprintf(stderr,"SYNC sent to master, writing bytes of bulk transfer until EOF marker to '%s'\n",
            config.rdb_filename);
    } else {
        fprintf(stderr,"SYNC sent to master, writing %llu bytes to '%s'\n",
            payload, config.rdb_filename);
    }

    /* Write to file. */
    if (!strcmp(config.rdb_filename,"-")) {
        fd = STDOUT_FILENO;
    } else {
        fd = open(config.rdb_filename, O_CREAT|O_WRONLY, 0644);
        if (fd == -1) {
            fprintf(stderr, "Error opening '%s': %s\n", config.rdb_filename,
                strerror(errno));
            exit(1);
        }
    }

    while(payload) {
        ssize_t nread, nwritten;

        nread = read(s,buf,(payload > sizeof(buf)) ? sizeof(buf) : payload);
        if (nread <= 0) {
            fprintf(stderr,"I/O Error reading RDB payload from socket\n");
            exit(1);
        }
        nwritten = write(fd, buf, nread);
        if (nwritten != nread) {
            fprintf(stderr,"Error writing data to file: %s\n",
                (nwritten == -1) ? strerror(errno) : "short write");
            exit(1);
        }
        payload -= nread;

        if (usemark) {
            /* Update the last bytes array, and check if it matches our delimiter.*/
            if (nread >= RDB_EOF_MARK_SIZE) {
                memcpy(lastbytes,buf+nread-RDB_EOF_MARK_SIZE,RDB_EOF_MARK_SIZE);
            } else {
                int rem = RDB_EOF_MARK_SIZE-nread;
                memmove(lastbytes,lastbytes+nread,rem);
                memcpy(lastbytes+rem,buf,nread);
            }
            if (memcmp(lastbytes,eofmark,RDB_EOF_MARK_SIZE) == 0)
                break;
        }
    }
    if (usemark) {
        payload = ULLONG_MAX - payload - RDB_EOF_MARK_SIZE;
        if (ftruncate(fd, payload) == -1)
            fprintf(stderr,"ftruncate failed: %s.\n", strerror(errno));
        fprintf(stderr,"Transfer finished with success after %llu bytes\n", payload);
    } else {
        fprintf(stderr,"Transfer finished with success.\n");
    }
    close(s); /* Close the file descriptor ASAP as fsync() may take time. */
    fsync(fd);
    close(fd);
<<<<<<< HEAD
    fprintf(stderr,"Transfer finished with success.\n");
=======
>>>>>>> 624568ae
    exit(0);
}

/*------------------------------------------------------------------------------
 * Bulk import (pipe) mode
 *--------------------------------------------------------------------------- */

#define PIPEMODE_WRITE_LOOP_MAX_BYTES (128*1024)
static void pipeMode(void) {
    int fd = context->fd;
    long long errors = 0, replies = 0, obuf_len = 0, obuf_pos = 0;
    char ibuf[1024*16], obuf[1024*16]; /* Input and output buffers */
    char aneterr[ANET_ERR_LEN];
    redisReader *reader = redisReaderCreate();
    redisReply *reply;
    int eof = 0; /* True once we consumed all the standard input. */
    int done = 0;
    char magic[20]; /* Special reply we recognize. */
    time_t last_read_time = time(NULL);

    srand(time(NULL));

    /* Use non blocking I/O. */
    if (anetNonBlock(aneterr,fd) == ANET_ERR) {
        fprintf(stderr, "Can't set the socket in non blocking mode: %s\n",
            aneterr);
        exit(1);
    }

    /* Transfer raw protocol and read replies from the server at the same
     * time. */
    while(!done) {
        int mask = AE_READABLE;

        if (!eof || obuf_len != 0) mask |= AE_WRITABLE;
        mask = aeWait(fd,mask,1000);

        /* Handle the readable state: we can read replies from the server. */
        if (mask & AE_READABLE) {
            ssize_t nread;

            /* Read from socket and feed the hiredis reader. */
            do {
                nread = read(fd,ibuf,sizeof(ibuf));
                if (nread == -1 && errno != EAGAIN && errno != EINTR) {
                    fprintf(stderr, "Error reading from the server: %s\n",
                        strerror(errno));
                    exit(1);
                }
                if (nread > 0) {
                    redisReaderFeed(reader,ibuf,nread);
                    last_read_time = time(NULL);
                }
            } while(nread > 0);

            /* Consume replies. */
            do {
                if (redisReaderGetReply(reader,(void**)&reply) == REDIS_ERR) {
                    fprintf(stderr, "Error reading replies from server\n");
                    exit(1);
                }
                if (reply) {
                    if (reply->type == REDIS_REPLY_ERROR) {
                        fprintf(stderr,"%s\n", reply->str);
                        errors++;
                    } else if (eof && reply->type == REDIS_REPLY_STRING &&
                                      reply->len == 20) {
                        /* Check if this is the reply to our final ECHO
                         * command. If so everything was received
                         * from the server. */
                        if (memcmp(reply->str,magic,20) == 0) {
                            printf("Last reply received from server.\n");
                            done = 1;
                            replies--;
                        }
                    }
                    replies++;
                    freeReplyObject(reply);
                }
            } while(reply);
        }

        /* Handle the writable state: we can send protocol to the server. */
        if (mask & AE_WRITABLE) {
            ssize_t loop_nwritten = 0;

            while(1) {
                /* Transfer current buffer to server. */
                if (obuf_len != 0) {
                    ssize_t nwritten = write(fd,obuf+obuf_pos,obuf_len);

                    if (nwritten == -1) {
                        if (errno != EAGAIN && errno != EINTR) {
                            fprintf(stderr, "Error writing to the server: %s\n",
                                strerror(errno));
                            exit(1);
                        } else {
                            nwritten = 0;
                        }
                    }
                    obuf_len -= nwritten;
                    obuf_pos += nwritten;
                    loop_nwritten += nwritten;
                    if (obuf_len != 0) break; /* Can't accept more data. */
                }
                /* If buffer is empty, load from stdin. */
                if (obuf_len == 0 && !eof) {
                    ssize_t nread = read(STDIN_FILENO,obuf,sizeof(obuf));

                    if (nread == 0) {
                        /* The ECHO sequence starts with a "\r\n" so that if there
                         * is garbage in the protocol we read from stdin, the ECHO
                         * will likely still be properly formatted.
                         * CRLF is ignored by Redis, so it has no effects. */
                        char echo[] =
                        "\r\n*2\r\n$4\r\nECHO\r\n$20\r\n01234567890123456789\r\n";
                        int j;

                        eof = 1;
                        /* Everything transferred, so we queue a special
                         * ECHO command that we can match in the replies
                         * to make sure everything was read from the server. */
                        for (j = 0; j < 20; j++)
                            magic[j] = rand() & 0xff;
                        memcpy(echo+21,magic,20);
                        memcpy(obuf,echo,sizeof(echo)-1);
                        obuf_len = sizeof(echo)-1;
                        obuf_pos = 0;
                        printf("All data transferred. Waiting for the last reply...\n");
                    } else if (nread == -1) {
                        fprintf(stderr, "Error reading from stdin: %s\n",
                            strerror(errno));
                        exit(1);
                    } else {
                        obuf_len = nread;
                        obuf_pos = 0;
                    }
                }
                if ((obuf_len == 0 && eof) ||
                    loop_nwritten > PIPEMODE_WRITE_LOOP_MAX_BYTES) break;
            }
        }

        /* Handle timeout, that is, we reached EOF, and we are not getting
         * replies from the server for a few seconds, nor the final ECHO is
         * received. */
        if (eof && config.pipe_timeout > 0 &&
            time(NULL)-last_read_time > config.pipe_timeout)
        {
            fprintf(stderr,"No replies for %d seconds: exiting.\n",
                config.pipe_timeout);
            errors++;
            break;
        }
    }
    redisReaderFree(reader);
    printf("errors: %lld, replies: %lld\n", errors, replies);
    if (errors)
        exit(1);
    else
        exit(0);
}

/*------------------------------------------------------------------------------
 * Find big keys
 *--------------------------------------------------------------------------- */

<<<<<<< HEAD
#define TYPE_STRING 0
#define TYPE_LIST   1
#define TYPE_SET    2
#define TYPE_HASH   3
#define TYPE_ZSET   4
#define TYPE_STREAM 5
#define TYPE_NONE   6
#define TYPE_COUNT  7

=======
>>>>>>> 624568ae
static redisReply *sendScan(unsigned long long *it) {
    redisReply *reply = redisCommand(context, "SCAN %llu", *it);

    /* Handle any error conditions */
    if(reply == NULL) {
        fprintf(stderr, "\nI/O error\n");
        exit(1);
    } else if(reply->type == REDIS_REPLY_ERROR) {
        fprintf(stderr, "SCAN error: %s\n", reply->str);
        exit(1);
    } else if(reply->type != REDIS_REPLY_ARRAY) {
        fprintf(stderr, "Non ARRAY response from SCAN!\n");
        exit(1);
    } else if(reply->elements != 2) {
        fprintf(stderr, "Invalid element count from SCAN!\n");
        exit(1);
    }

    /* Validate our types are correct */
    assert(reply->element[0]->type == REDIS_REPLY_STRING);
    assert(reply->element[1]->type == REDIS_REPLY_ARRAY);

    /* Update iterator */
    *it = strtoull(reply->element[0]->str, NULL, 10);

    return reply;
}

static int getDbSize(void) {
    redisReply *reply;
    int size;

    reply = redisCommand(context, "DBSIZE");

    if(reply == NULL || reply->type != REDIS_REPLY_INTEGER) {
        fprintf(stderr, "Couldn't determine DBSIZE!\n");
        exit(1);
    }

    /* Grab the number of keys and free our reply */
    size = reply->integer;
    freeReplyObject(reply);

    return size;
}

<<<<<<< HEAD
static int toIntType(char *key, char *type) {
    if(!strcmp(type, "string")) {
        return TYPE_STRING;
    } else if(!strcmp(type, "list")) {
        return TYPE_LIST;
    } else if(!strcmp(type, "set")) {
        return TYPE_SET;
    } else if(!strcmp(type, "hash")) {
        return TYPE_HASH;
    } else if(!strcmp(type, "zset")) {
        return TYPE_ZSET;
    } else if(!strcmp(type, "stream")) {
        return TYPE_STREAM;
    } else if(!strcmp(type, "none")) {
        return TYPE_NONE;
    } else {
        fprintf(stderr, "Unknown type '%s' for key '%s'\n", type, key);
        exit(1);
    }
=======
typedef struct {
    char *name;
    char *sizecmd;
    char *sizeunit;
    unsigned long long biggest;
    unsigned long long count;
    unsigned long long totalsize;
    sds biggest_key;
} typeinfo;

typeinfo type_string = { "string", "STRLEN", "bytes" };
typeinfo type_list = { "list", "LLEN", "items" };
typeinfo type_set = { "set", "SCARD", "members" };
typeinfo type_hash = { "hash", "HLEN", "fields" };
typeinfo type_zset = { "zset", "ZCARD", "members" };
typeinfo type_stream = { "stream", "XLEN", "entries" };
typeinfo type_other = { "other", NULL, "?" };

static typeinfo* typeinfo_add(dict *types, char* name, typeinfo* type_template) {
    typeinfo *info = zmalloc(sizeof(typeinfo));
    *info = *type_template;
    info->name = sdsnew(name);
    dictAdd(types, info->name, info);
    return info;
}

void type_free(void* priv_data, void* val) {
    typeinfo *info = val;
    UNUSED(priv_data);
    if (info->biggest_key)
        sdsfree(info->biggest_key);
    sdsfree(info->name);
    zfree(info);
>>>>>>> 624568ae
}

static dictType typeinfoDictType = {
    dictSdsHash,               /* hash function */
    NULL,                      /* key dup */
    NULL,                      /* val dup */
    dictSdsKeyCompare,         /* key compare */
    NULL,                      /* key destructor (owned by the value)*/
    type_free                  /* val destructor */
};

static void getKeyTypes(dict *types_dict, redisReply *keys, typeinfo **types) {
    redisReply *reply;
    unsigned int i;

    /* Pipeline TYPE commands */
    for(i=0;i<keys->elements;i++) {
        redisAppendCommand(context, "TYPE %s", keys->element[i]->str);
    }

    /* Retrieve types */
    for(i=0;i<keys->elements;i++) {
        if(redisGetReply(context, (void**)&reply)!=REDIS_OK) {
            fprintf(stderr, "Error getting type for key '%s' (%d: %s)\n",
                keys->element[i]->str, context->err, context->errstr);
            exit(1);
        } else if(reply->type != REDIS_REPLY_STATUS) {
            if(reply->type == REDIS_REPLY_ERROR) {
                fprintf(stderr, "TYPE returned an error: %s\n", reply->str);
            } else {
                fprintf(stderr,
                    "Invalid reply type (%d) for TYPE on key '%s'!\n",
                    reply->type, keys->element[i]->str);
            }
            exit(1);
        }

        sds typereply = sdsnew(reply->str);
        dictEntry *de = dictFind(types_dict, typereply);
        sdsfree(typereply);
        typeinfo *type = NULL;
        if (de)
            type = dictGetVal(de);
        else if (strcmp(reply->str, "none")) /* create new types for modules, (but not for deleted keys) */
            type = typeinfo_add(types_dict, reply->str, &type_other);
        types[i] = type;
        freeReplyObject(reply);
    }
}

static void getKeySizes(redisReply *keys, typeinfo **types,
                        unsigned long long *sizes, int memkeys,
                        unsigned memkeys_samples)
{
    redisReply *reply;
    unsigned int i;

    /* Pipeline size commands */
    for(i=0;i<keys->elements;i++) {
        /* Skip keys that disappeared between SCAN and TYPE (or unknown types when not in memkeys mode) */
        if(!types[i] || (!types[i]->sizecmd && !memkeys))
            continue;

        if (!memkeys)
            redisAppendCommand(context, "%s %s",
                types[i]->sizecmd, keys->element[i]->str);
        else if (memkeys_samples==0)
            redisAppendCommand(context, "%s %s %s",
                "MEMORY", "USAGE", keys->element[i]->str);
        else
            redisAppendCommand(context, "%s %s %s SAMPLES %u",
                "MEMORY", "USAGE", keys->element[i]->str, memkeys_samples);
    }

    /* Retrieve sizes */
    for(i=0;i<keys->elements;i++) {
<<<<<<< HEAD
        /* Skip keys that disappeared between SCAN and TYPE */
        if(types[i] == TYPE_NONE) {
=======
        /* Skip keys that disappeared between SCAN and TYPE (or unknown types when not in memkeys mode) */
        if(!types[i] || (!types[i]->sizecmd && !memkeys)) {
>>>>>>> 624568ae
            sizes[i] = 0;
            continue;
        }

        /* Retrieve size */
        if(redisGetReply(context, (void**)&reply)!=REDIS_OK) {
            fprintf(stderr, "Error getting size for key '%s' (%d: %s)\n",
                keys->element[i]->str, context->err, context->errstr);
            exit(1);
        } else if(reply->type != REDIS_REPLY_INTEGER) {
            /* Theoretically the key could have been removed and
             * added as a different type between TYPE and SIZE */
            fprintf(stderr,
                "Warning:  %s on '%s' failed (may have changed type)\n",
                !memkeys? types[i]->sizecmd: "MEMORY USAGE",
                keys->element[i]->str);
            sizes[i] = 0;
        } else {
            sizes[i] = reply->integer;
        }

        freeReplyObject(reply);
    }
}

<<<<<<< HEAD
static void findBigKeys(void) {
    unsigned long long biggest[TYPE_COUNT] = {0}, counts[TYPE_COUNT] = {0}, totalsize[TYPE_COUNT] = {0};
    unsigned long long sampled = 0, total_keys, totlen=0, *sizes=NULL, it=0;
    sds maxkeys[TYPE_COUNT] = {0};
    char *typename[] = {"string","list","set","hash","zset","stream","none"};
    char *typeunit[] = {"bytes","items","members","fields","members","entries",""};
=======
static void findBigKeys(int memkeys, unsigned memkeys_samples) {
    unsigned long long sampled = 0, total_keys, totlen=0, *sizes=NULL, it=0;
>>>>>>> 624568ae
    redisReply *reply, *keys;
    unsigned int arrsize=0, i;
    dictIterator *di;
    dictEntry *de;
    typeinfo **types = NULL;
    double pct;

    dict *types_dict = dictCreate(&typeinfoDictType, NULL);
    typeinfo_add(types_dict, "string", &type_string);
    typeinfo_add(types_dict, "list", &type_list);
    typeinfo_add(types_dict, "set", &type_set);
    typeinfo_add(types_dict, "hash", &type_hash);
    typeinfo_add(types_dict, "zset", &type_zset);
    typeinfo_add(types_dict, "stream", &type_stream);

    /* Total keys pre scanning */
    total_keys = getDbSize();

    /* Status message */
    printf("\n# Scanning the entire keyspace to find biggest keys as well as\n");
    printf("# average sizes per key type.  You can use -i 0.1 to sleep 0.1 sec\n");
    printf("# per 100 SCAN commands (not usually needed).\n\n");

    /* SCAN loop */
    do {
        /* Calculate approximate percentage completion */
        pct = 100 * (double)sampled/total_keys;

        /* Grab some keys and point to the keys array */
        reply = sendScan(&it);
        keys  = reply->element[1];

        /* Reallocate our type and size array if we need to */
        if(keys->elements > arrsize) {
<<<<<<< HEAD
            types = zrealloc(types, sizeof(int)*keys->elements, MALLOC_LOCAL);
            sizes = zrealloc(sizes, sizeof(unsigned long long)*keys->elements, MALLOC_LOCAL);
=======
            types = zrealloc(types, sizeof(typeinfo*)*keys->elements);
            sizes = zrealloc(sizes, sizeof(unsigned long long)*keys->elements);
>>>>>>> 624568ae

            if(!types || !sizes) {
                fprintf(stderr, "Failed to allocate storage for keys!\n");
                exit(1);
            }

            arrsize = keys->elements;
        }

        /* Retrieve types and then sizes */
<<<<<<< HEAD
        getKeyTypes(keys, types);
        getKeySizes(keys, types, sizes);
=======
        getKeyTypes(types_dict, keys, types);
        getKeySizes(keys, types, sizes, memkeys, memkeys_samples);
>>>>>>> 624568ae

        /* Now update our stats */
        for(i=0;i<keys->elements;i++) {
            typeinfo *type = types[i];
            /* Skip keys that disappeared between SCAN and TYPE */
            if(!type)
                continue;

            type->totalsize += sizes[i];
            type->count++;
            totlen += keys->element[i]->len;
            sampled++;

            if(type->biggest<sizes[i]) {
                printf(
                   "[%05.2f%%] Biggest %-6s found so far '%s' with %llu %s\n",
                   pct, type->name, keys->element[i]->str, sizes[i],
                   !memkeys? type->sizeunit: "bytes");

                /* Keep track of biggest key name for this type */
                if (type->biggest_key)
                    sdsfree(type->biggest_key);
                type->biggest_key = sdsnew(keys->element[i]->str);
                if(!type->biggest_key) {
                    fprintf(stderr, "Failed to allocate memory for key!\n");
                    exit(1);
                }

                /* Keep track of the biggest size for this type */
                type->biggest = sizes[i];
            }

            /* Update overall progress */
            if(sampled % 1000000 == 0) {
                printf("[%05.2f%%] Sampled %llu keys so far\n", pct, sampled);
            }
        }

        /* Sleep if we've been directed to do so */
        if(sampled && (sampled %100) == 0 && config.interval) {
            usleep(config.interval);
        }

        freeReplyObject(reply);
    } while(it != 0);

    if(types) zfree(types);
    if(sizes) zfree(sizes);

    /* We're done */
    printf("\n-------- summary -------\n\n");

    printf("Sampled %llu keys in the keyspace!\n", sampled);
    printf("Total key length in bytes is %llu (avg len %.2f)\n\n",
       totlen, totlen ? (double)totlen/sampled : 0);

    /* Output the biggest keys we found, for types we did find */
    di = dictGetIterator(types_dict);
    while ((de = dictNext(di))) {
        typeinfo *type = dictGetVal(de);
        if(type->biggest_key) {
            printf("Biggest %6s found '%s' has %llu %s\n", type->name, type->biggest_key,
               type->biggest, !memkeys? type->sizeunit: "bytes");
        }
    }
    dictReleaseIterator(di);

    printf("\n");

    di = dictGetIterator(types_dict);
    while ((de = dictNext(di))) {
        typeinfo *type = dictGetVal(de);
        printf("%llu %ss with %llu %s (%05.2f%% of keys, avg size %.2f)\n",
           type->count, type->name, type->totalsize, !memkeys? type->sizeunit: "bytes",
           sampled ? 100 * (double)type->count/sampled : 0,
           type->count ? (double)type->totalsize/type->count : 0);
    }
    dictReleaseIterator(di);

    dictRelease(types_dict);

    /* Success! */
    exit(0);
}

static void getKeyFreqs(redisReply *keys, unsigned long long *freqs) {
    redisReply *reply;
    unsigned int i;

    /* Pipeline OBJECT freq commands */
    for(i=0;i<keys->elements;i++) {
        redisAppendCommand(context, "OBJECT freq %s", keys->element[i]->str);
    }

    /* Retrieve freqs */
    for(i=0;i<keys->elements;i++) {
        if(redisGetReply(context, (void**)&reply)!=REDIS_OK) {
            fprintf(stderr, "Error getting freq for key '%s' (%d: %s)\n",
                keys->element[i]->str, context->err, context->errstr);
            exit(1);
        } else if(reply->type != REDIS_REPLY_INTEGER) {
            if(reply->type == REDIS_REPLY_ERROR) {
                fprintf(stderr, "Error: %s\n", reply->str);
                exit(1);
            } else {
                fprintf(stderr, "Warning: OBJECT freq on '%s' failed (may have been deleted)\n", keys->element[i]->str);
                freqs[i] = 0;
            }
        } else {
            freqs[i] = reply->integer;
        }
        freeReplyObject(reply);
    }
}

#define HOTKEYS_SAMPLE 16
static void findHotKeys(void) {
    redisReply *keys, *reply;
    unsigned long long counters[HOTKEYS_SAMPLE] = {0};
    sds hotkeys[HOTKEYS_SAMPLE] = {NULL};
    unsigned long long sampled = 0, total_keys, *freqs = NULL, it = 0;
    unsigned int arrsize = 0, i, k;
    double pct;

    /* Total keys pre scanning */
    total_keys = getDbSize();

    /* Status message */
    printf("\n# Scanning the entire keyspace to find hot keys as well as\n");
    printf("# average sizes per key type.  You can use -i 0.1 to sleep 0.1 sec\n");
    printf("# per 100 SCAN commands (not usually needed).\n\n");

    /* SCAN loop */
    do {
        /* Calculate approximate percentage completion */
        pct = 100 * (double)sampled/total_keys;

        /* Grab some keys and point to the keys array */
        reply = sendScan(&it);
        keys  = reply->element[1];

        /* Reallocate our freqs array if we need to */
        if(keys->elements > arrsize) {
<<<<<<< HEAD
            freqs = zrealloc(freqs, sizeof(unsigned long long)*keys->elements, MALLOC_LOCAL);
=======
            freqs = zrealloc(freqs, sizeof(unsigned long long)*keys->elements);
>>>>>>> 624568ae

            if(!freqs) {
                fprintf(stderr, "Failed to allocate storage for keys!\n");
                exit(1);
            }

            arrsize = keys->elements;
        }

        getKeyFreqs(keys, freqs);

        /* Now update our stats */
        for(i=0;i<keys->elements;i++) {
            sampled++;
            /* Update overall progress */
            if(sampled % 1000000 == 0) {
                printf("[%05.2f%%] Sampled %llu keys so far\n", pct, sampled);
            }

            /* Use eviction pool here */
            k = 0;
            while (k < HOTKEYS_SAMPLE && freqs[i] > counters[k]) k++;
            if (k == 0) continue;
            k--;
            if (k == 0 || counters[k] == 0) {
                sdsfree(hotkeys[k]);
            } else {
                sdsfree(hotkeys[0]);
                memmove(counters,counters+1,sizeof(counters[0])*k);
                memmove(hotkeys,hotkeys+1,sizeof(hotkeys[0])*k);
            }
            counters[k] = freqs[i];
            hotkeys[k] = sdsnew(keys->element[i]->str);
            printf(
               "[%05.2f%%] Hot key '%s' found so far with counter %llu\n",
               pct, keys->element[i]->str, freqs[i]);
        }

        /* Sleep if we've been directed to do so */
        if(sampled && (sampled %100) == 0 && config.interval) {
            usleep(config.interval);
        }

        freeReplyObject(reply);
    } while(it != 0);

    if (freqs) zfree(freqs);

    /* We're done */
    printf("\n-------- summary -------\n\n");

    printf("Sampled %llu keys in the keyspace!\n", sampled);

    for (i=1; i<= HOTKEYS_SAMPLE; i++) {
        k = HOTKEYS_SAMPLE - i;
        if(counters[k]>0) {
            printf("hot key found with counter: %llu\tkeyname: %s\n", counters[k], hotkeys[k]);
            sdsfree(hotkeys[k]);
        }
    }

    exit(0);
}

/*------------------------------------------------------------------------------
 * Stats mode
 *--------------------------------------------------------------------------- */

/* Return the specified INFO field from the INFO command output "info".
 * A new buffer is allocated for the result, that needs to be free'd.
 * If the field is not found NULL is returned. */
static char *getInfoField(char *info, char *field) {
    char *p = strstr(info,field);
    char *n1, *n2;
    char *result;

    if (!p) return NULL;
    p += strlen(field)+1;
    n1 = strchr(p,'\r');
    n2 = strchr(p,',');
    if (n2 && n2 < n1) n1 = n2;
    result = zmalloc(sizeof(char)*(n1-p)+1, MALLOC_LOCAL);
    memcpy(result,p,(n1-p));
    result[n1-p] = '\0';
    return result;
}

/* Like the above function but automatically convert the result into
 * a long. On error (missing field) LONG_MIN is returned. */
static long getLongInfoField(char *info, char *field) {
    char *value = getInfoField(info,field);
    long l;

    if (!value) return LONG_MIN;
    l = strtol(value,NULL,10);
    zfree(value);
    return l;
}

/* Convert number of bytes into a human readable string of the form:
 * 100B, 2G, 100M, 4K, and so forth. */
void bytesToHuman(char *s, long long n) {
    double d;

    if (n < 0) {
        *s = '-';
        s++;
        n = -n;
    }
    if (n < 1024) {
        /* Bytes */
        sprintf(s,"%lldB",n);
        return;
    } else if (n < (1024*1024)) {
        d = (double)n/(1024);
        sprintf(s,"%.2fK",d);
    } else if (n < (1024LL*1024*1024)) {
        d = (double)n/(1024*1024);
        sprintf(s,"%.2fM",d);
    } else if (n < (1024LL*1024*1024*1024)) {
        d = (double)n/(1024LL*1024*1024);
        sprintf(s,"%.2fG",d);
    }
}

static void statMode(void) {
    redisReply *reply;
    long aux, requests = 0;
    int i = 0;

    while(1) {
        char buf[64];
        int j;

        reply = reconnectingRedisCommand(context,"INFO");
        if (reply->type == REDIS_REPLY_ERROR) {
            printf("ERROR: %s\n", reply->str);
            exit(1);
        }

        if ((i++ % 20) == 0) {
            printf(
"------- data ------ --------------------- load -------------------- - child -\n"
"keys       mem      clients blocked requests            connections          \n");
        }

        /* Keys */
        aux = 0;
        for (j = 0; j < 20; j++) {
            long k;

            sprintf(buf,"db%d:keys",j);
            k = getLongInfoField(reply->str,buf);
            if (k == LONG_MIN) continue;
            aux += k;
        }
        sprintf(buf,"%ld",aux);
        printf("%-11s",buf);

        /* Used memory */
        aux = getLongInfoField(reply->str,"used_memory");
        bytesToHuman(buf,aux);
        printf("%-8s",buf);

        /* Clients */
        aux = getLongInfoField(reply->str,"connected_clients");
        sprintf(buf,"%ld",aux);
        printf(" %-8s",buf);

        /* Blocked (BLPOPPING) Clients */
        aux = getLongInfoField(reply->str,"blocked_clients");
        sprintf(buf,"%ld",aux);
        printf("%-8s",buf);

        /* Requests */
        aux = getLongInfoField(reply->str,"total_commands_processed");
        sprintf(buf,"%ld (+%ld)",aux,requests == 0 ? 0 : aux-requests);
        printf("%-19s",buf);
        requests = aux;

        /* Connections */
        aux = getLongInfoField(reply->str,"total_connections_received");
        sprintf(buf,"%ld",aux);
        printf(" %-12s",buf);

        /* Children */
        aux = getLongInfoField(reply->str,"bgsave_in_progress");
        aux |= getLongInfoField(reply->str,"aof_rewrite_in_progress") << 1;
        aux |= getLongInfoField(reply->str,"loading") << 2;
        switch(aux) {
        case 0: break;
        case 1:
            printf("SAVE");
            break;
        case 2:
            printf("AOF");
            break;
        case 3:
            printf("SAVE+AOF");
            break;
        case 4:
            printf("LOAD");
            break;
        }

        printf("\n");
        freeReplyObject(reply);
        usleep(config.interval);
    }
}

/*------------------------------------------------------------------------------
 * Scan mode
 *--------------------------------------------------------------------------- */

static void scanMode(void) {
    redisReply *reply;
    unsigned long long cur = 0;

    do {
        if (config.pattern)
            reply = redisCommand(context,"SCAN %llu MATCH %s",
                cur,config.pattern);
        else
            reply = redisCommand(context,"SCAN %llu",cur);
        if (reply == NULL) {
            printf("I/O error\n");
            exit(1);
        } else if (reply->type == REDIS_REPLY_ERROR) {
            printf("ERROR: %s\n", reply->str);
            exit(1);
        } else {
            unsigned int j;

            cur = strtoull(reply->element[0]->str,NULL,10);
            for (j = 0; j < reply->element[1]->elements; j++)
                printf("%s\n", reply->element[1]->element[j]->str);
        }
        freeReplyObject(reply);
    } while(cur != 0);

    exit(0);
}

/*------------------------------------------------------------------------------
 * LRU test mode
 *--------------------------------------------------------------------------- */

/* Return an integer from min to max (both inclusive) using a power-law
 * distribution, depending on the value of alpha: the greater the alpha
 * the more bias towards lower values.
 *
 * With alpha = 6.2 the output follows the 80-20 rule where 20% of
 * the returned numbers will account for 80% of the frequency. */
long long powerLawRand(long long min, long long max, double alpha) {
    double pl, r;

    max += 1;
    r = ((double)rand()) / RAND_MAX;
    pl = pow(
        ((pow(max,alpha+1) - pow(min,alpha+1))*r + pow(min,alpha+1)),
        (1.0/(alpha+1)));
    return (max-1-(long long)pl)+min;
}

/* Generates a key name among a set of lru_test_sample_size keys, using
 * an 80-20 distribution. */
void LRUTestGenKey(char *buf, size_t buflen) {
    snprintf(buf, buflen, "lru:%lld",
        powerLawRand(1, config.lru_test_sample_size, 6.2));
}

#define LRU_CYCLE_PERIOD 1000 /* 1000 milliseconds. */
#define LRU_CYCLE_PIPELINE_SIZE 250
static void LRUTestMode(void) {
    redisReply *reply;
    char key[128];
    long long start_cycle;
    int j;

    srand(time(NULL)^getpid());
    while(1) {
        /* Perform cycles of 1 second with 50% writes and 50% reads.
         * We use pipelining batching writes / reads N times per cycle in order
         * to fill the target instance easily. */
        start_cycle = mstime();
        long long hits = 0, misses = 0;
        while(mstime() - start_cycle < 1000) {
            /* Write cycle. */
            for (j = 0; j < LRU_CYCLE_PIPELINE_SIZE; j++) {
                char val[6];
                val[5] = '\0';
                for (int i = 0; i < 5; i++) val[i] = 'A'+rand()%('z'-'A');
                LRUTestGenKey(key,sizeof(key));
                redisAppendCommand(context, "SET %s %s",key,val);
            }
            for (j = 0; j < LRU_CYCLE_PIPELINE_SIZE; j++)
                redisGetReply(context, (void**)&reply);

            /* Read cycle. */
            for (j = 0; j < LRU_CYCLE_PIPELINE_SIZE; j++) {
                LRUTestGenKey(key,sizeof(key));
                redisAppendCommand(context, "GET %s",key);
            }
            for (j = 0; j < LRU_CYCLE_PIPELINE_SIZE; j++) {
                if (redisGetReply(context, (void**)&reply) == REDIS_OK) {
                    switch(reply->type) {
                        case REDIS_REPLY_ERROR:
                            printf("%s\n", reply->str);
                            break;
                        case REDIS_REPLY_NIL:
                            misses++;
                            break;
                        default:
                            hits++;
                            break;
                    }
                }
            }

            if (context->err) {
                fprintf(stderr,"I/O error during LRU test\n");
                exit(1);
            }
        }
        /* Print stats. */
        printf(
            "%lld Gets/sec | Hits: %lld (%.2f%%) | Misses: %lld (%.2f%%)\n",
            hits+misses,
            hits, (double)hits/(hits+misses)*100,
            misses, (double)misses/(hits+misses)*100);
    }
    exit(0);
}

/*------------------------------------------------------------------------------
 * Intrisic latency mode.
 *
 * Measure max latency of a running process that does not result from
 * syscalls. Basically this software should provide an hint about how much
 * time the kernel leaves the process without a chance to run.
 *--------------------------------------------------------------------------- */

/* This is just some computation the compiler can't optimize out.
 * Should run in less than 100-200 microseconds even using very
 * slow hardware. Runs in less than 10 microseconds in modern HW. */
unsigned long compute_something_fast(void) {
    unsigned char s[256], i, j, t;
    int count = 1000, k;
    unsigned long output = 0;

    for (k = 0; k < 256; k++) s[k] = k;

    i = 0;
    j = 0;
    while(count--) {
        i++;
        j = j + s[i];
        t = s[i];
        s[i] = s[j];
        s[j] = t;
        output += s[(s[i]+s[j])&255];
    }
    return output;
}

static void intrinsicLatencyModeStop(int s) {
    UNUSED(s);
    force_cancel_loop = 1;
}

static void intrinsicLatencyMode(void) {
    long long test_end, run_time, max_latency = 0, runs = 0;

    run_time = config.intrinsic_latency_duration*1000000;
    test_end = ustime() + run_time;
    signal(SIGINT, intrinsicLatencyModeStop);

    while(1) {
        long long start, end, latency;

        start = ustime();
        compute_something_fast();
        end = ustime();
        latency = end-start;
        runs++;
        if (latency <= 0) continue;

        /* Reporting */
        if (latency > max_latency) {
            max_latency = latency;
            printf("Max latency so far: %lld microseconds.\n", max_latency);
        }

        double avg_us = (double)run_time/runs;
        double avg_ns = avg_us * 1e3;
        if (force_cancel_loop || end > test_end) {
            printf("\n%lld total runs "
                "(avg latency: "
                "%.4f microseconds / %.2f nanoseconds per run).\n",
                runs, avg_us, avg_ns);
            printf("Worst run took %.0fx longer than the average latency.\n",
                max_latency / avg_us);
            exit(0);
        }
    }
}

/*------------------------------------------------------------------------------
 * Program main()
 *--------------------------------------------------------------------------- */

int main(int argc, char **argv) {
    int firstarg;

    storage_init(NULL, 0);
    config.hostip = sdsnew("127.0.0.1");
    config.hostport = 6379;
    config.hostsocket = NULL;
    config.repeat = 1;
    config.interval = 0;
    config.dbnum = 0;
    config.interactive = 0;
    config.shutdown = 0;
    config.monitor_mode = 0;
    config.pubsub_mode = 0;
    config.latency_mode = 0;
    config.latency_dist_mode = 0;
    config.latency_history = 0;
    config.lru_test_mode = 0;
    config.lru_test_sample_size = 0;
    config.cluster_mode = 0;
    config.slave_mode = 0;
    config.getrdb_mode = 0;
    config.stat_mode = 0;
    config.scan_mode = 0;
    config.intrinsic_latency_mode = 0;
    config.pattern = NULL;
    config.rdb_filename = NULL;
    config.pipe_mode = 0;
    config.pipe_timeout = REDIS_CLI_DEFAULT_PIPE_TIMEOUT;
    config.bigkeys = 0;
    config.hotkeys = 0;
    config.stdinarg = 0;
    config.auth = NULL;
    config.eval = NULL;
    config.eval_ldb = 0;
    config.eval_ldb_end = 0;
    config.eval_ldb_sync = 0;
    config.enable_ldb_on_eval = 0;
    config.last_cmd_type = -1;
    config.verbose = 0;
    config.no_auth_warning = 0;
    config.cluster_manager_command.name = NULL;
    config.cluster_manager_command.argc = 0;
    config.cluster_manager_command.argv = NULL;
    config.cluster_manager_command.flags = 0;
    config.cluster_manager_command.replicas = 0;
    config.cluster_manager_command.from = NULL;
    config.cluster_manager_command.to = NULL;
    config.cluster_manager_command.weight = NULL;
    config.cluster_manager_command.weight_argc = 0;
    config.cluster_manager_command.slots = 0;
    config.cluster_manager_command.timeout = CLUSTER_MANAGER_MIGRATE_TIMEOUT;
    config.cluster_manager_command.pipeline = CLUSTER_MANAGER_MIGRATE_PIPELINE;
    config.cluster_manager_command.threshold =
        CLUSTER_MANAGER_REBALANCE_THRESHOLD;
    pref.hints = 1;

    spectrum_palette = spectrum_palette_color;
    spectrum_palette_size = spectrum_palette_color_size;

    if (!isatty(fileno(stdout)) && (getenv("FAKETTY") == NULL))
        config.output = OUTPUT_RAW;
    else
        config.output = OUTPUT_STANDARD;
    config.mb_delim = sdsnew("\n");

    firstarg = parseOptions(argc,argv);
    argc -= firstarg;
    argv += firstarg;

    parseEnv();

    /* Cluster Manager mode */
    if (CLUSTER_MANAGER_MODE()) {
        clusterManagerCommandProc *proc = validateClusterManagerCommand();
        if (!proc) {
            sdsfree(config.hostip);
            sdsfree(config.mb_delim);
            exit(1);
        }
        clusterManagerMode(proc);
    }

    /* Latency mode */
    if (config.latency_mode) {
        if (cliConnect(0) == REDIS_ERR) exit(1);
        latencyMode();
    }

    /* Latency distribution mode */
    if (config.latency_dist_mode) {
        if (cliConnect(0) == REDIS_ERR) exit(1);
        latencyDistMode();
    }

    /* Slave mode */
    if (config.slave_mode) {
        if (cliConnect(0) == REDIS_ERR) exit(1);
        sendCapa();
        slaveMode();
    }

    /* Get RDB mode. */
    if (config.getrdb_mode) {
        if (cliConnect(0) == REDIS_ERR) exit(1);
        sendCapa();
        getRDB();
    }

    /* Pipe mode */
    if (config.pipe_mode) {
        if (cliConnect(0) == REDIS_ERR) exit(1);
        pipeMode();
    }

    /* Find big keys */
    if (config.bigkeys) {
        if (cliConnect(0) == REDIS_ERR) exit(1);
        findBigKeys(0, 0);
    }

    /* Find large keys */
    if (config.memkeys) {
        if (cliConnect(0) == REDIS_ERR) exit(1);
        findBigKeys(1, config.memkeys_samples);
    }

    /* Find hot keys */
    if (config.hotkeys) {
        if (cliConnect(0) == REDIS_ERR) exit(1);
        findHotKeys();
    }

    /* Find hot keys */
    if (config.hotkeys) {
        if (cliConnect(0) == REDIS_ERR) exit(1);
        findHotKeys();
    }

    /* Stat mode */
    if (config.stat_mode) {
        if (cliConnect(0) == REDIS_ERR) exit(1);
        if (config.interval == 0) config.interval = 1000000;
        statMode();
    }

    /* Scan mode */
    if (config.scan_mode) {
        if (cliConnect(0) == REDIS_ERR) exit(1);
        scanMode();
    }

    /* LRU test mode */
    if (config.lru_test_mode) {
        if (cliConnect(0) == REDIS_ERR) exit(1);
        LRUTestMode();
    }

    /* Intrinsic latency mode */
    if (config.intrinsic_latency_mode) intrinsicLatencyMode();

    /* Start interactive mode when no command is provided */
    if (argc == 0 && !config.eval) {
        /* Ignore SIGPIPE in interactive mode to force a reconnect */
        signal(SIGPIPE, SIG_IGN);

        /* Note that in repl mode we don't abort on connection error.
         * A new attempt will be performed for every command send. */
        cliConnect(0);
        repl();
    }

    /* Otherwise, we have some arguments to execute */
    if (cliConnect(0) != REDIS_OK) exit(1);
    if (config.eval) {
        return evalMode(argc,argv);
    } else {
        return noninteractive(argc,convertToSds(argc,argv));
    }
}<|MERGE_RESOLUTION|>--- conflicted
+++ resolved
@@ -211,11 +211,8 @@
     char *pattern;
     char *rdb_filename;
     int bigkeys;
-<<<<<<< HEAD
-=======
     int memkeys;
     unsigned memkeys_samples;
->>>>>>> 624568ae
     int hotkeys;
     int stdinarg; /* get last arg from stdin. (-x option) */
     char *auth;
@@ -585,11 +582,7 @@
         "      \"help <tab>\" to get a list of possible help topics\n"
         "      \"quit\" to exit\n"
         "\n"
-<<<<<<< HEAD
         "To set keydb-cli preferences:\n"
-=======
-        "To set redis-cli preferences:\n"
->>>>>>> 624568ae
         "      \":set hints\" enable online hints\n"
         "      \":set nohints\" disable online hints\n"
         "Set your preferences in ~/.redisclirc\n",
@@ -1346,15 +1339,12 @@
             config.pipe_timeout = atoi(argv[++i]);
         } else if (!strcmp(argv[i],"--bigkeys")) {
             config.bigkeys = 1;
-<<<<<<< HEAD
-=======
         } else if (!strcmp(argv[i],"--memkeys")) {
             config.memkeys = 1;
             config.memkeys_samples = 0; /* use redis default */
         } else if (!strcmp(argv[i],"--memkeys-samples")) {
             config.memkeys = 1;
             config.memkeys_samples = atoi(argv[++i]);
->>>>>>> 624568ae
         } else if (!strcmp(argv[i],"--hotkeys")) {
             config.hotkeys = 1;
         } else if (!strcmp(argv[i],"--eval") && !lastarg) {
@@ -1553,14 +1543,10 @@
 "  --pipe-timeout <n> In --pipe mode, abort with error if after sending all data.\n"
 "                     no reply is received within <n> seconds.\n"
 "                     Default timeout: %d. Use 0 to wait forever.\n"
-<<<<<<< HEAD
-"  --bigkeys          Sample Redis keys looking for big keys.\n"
-=======
 "  --bigkeys          Sample Redis keys looking for keys with many elements (complexity).\n"
 "  --memkeys          Sample Redis keys looking for keys consuming a lot of memory.\n"
 "  --memkeys-samples <n> Sample Redis keys looking for keys consuming a lot of memory.\n"
 "                     And define number of key elements to sample\n"
->>>>>>> 624568ae
 "  --hotkeys          Sample Redis keys looking for hot keys.\n"
 "                     only works when maxmemory-policy is *lfu.\n"
 "  --scan             List all keys using the SCAN command.\n"
@@ -1758,11 +1744,7 @@
                 repeat = strtol(argv[0], &endptr, 10);
                 if (argc > 1 && *endptr == '\0') {
                     if (errno == ERANGE || errno == EINVAL || repeat <= 0) {
-<<<<<<< HEAD
                         fputs("Invalid keydb-cli repeat command option value.\n", stdout);
-=======
-                        fputs("Invalid redis-cli repeat command option value.\n", stdout);
->>>>>>> 624568ae
                         sdsfreesplitres(argv, argc);
                         linenoiseFree(line);
                         continue;
@@ -2223,11 +2205,7 @@
 }
 
 static clusterManagerNode *clusterManagerNewNode(char *ip, int port) {
-<<<<<<< HEAD
     clusterManagerNode *node = zmalloc(sizeof(*node), MALLOC_LOCAL);
-=======
-    clusterManagerNode *node = zmalloc(sizeof(*node));
->>>>>>> 624568ae
     node->context = NULL;
     node->name = NULL;
     node->ip = ip;
@@ -2262,11 +2240,7 @@
     if (!r || (is_err = (r->type == REDIS_REPLY_ERROR))) {
         if (is_err) {
             if (err != NULL) {
-<<<<<<< HEAD
                 *err = zmalloc((r->len + 1) * sizeof(char), MALLOC_LOCAL);
-=======
-                *err = zmalloc((r->len + 1) * sizeof(char));
->>>>>>> 624568ae
                 strcpy(*err, r->str);
             } else CLUSTER_MANAGER_PRINT_REPLY_ERROR(n, r->str);
         }
@@ -2412,11 +2386,7 @@
     if (info == NULL) return NULL;
     if (info->type == REDIS_REPLY_ERROR) {
         if (err != NULL) {
-<<<<<<< HEAD
             *err = zmalloc((info->len + 1) * sizeof(char), MALLOC_LOCAL);
-=======
-            *err = zmalloc((info->len + 1) * sizeof(char));
->>>>>>> 624568ae
             strcpy(*err, info->str);
         }
         freeReplyObject(info);
@@ -2493,11 +2463,7 @@
     int node_len = cluster_manager.nodes->len;
     clusterManagerNode **offending_p = NULL;
     if (offending != NULL) {
-<<<<<<< HEAD
         *offending = zcalloc(node_len * sizeof(clusterManagerNode*), MALLOC_LOCAL);
-=======
-        *offending = zcalloc(node_len * sizeof(clusterManagerNode*));
->>>>>>> 624568ae
         offending_p = *offending;
     }
     /* For each set of nodes in the same host, split by
@@ -2587,11 +2553,7 @@
         clusterManagerNode *first = offenders[rand_idx],
                            *second = NULL;
         clusterManagerNode **other_replicas = zcalloc((node_len - 1) *
-<<<<<<< HEAD
                                                       sizeof(*other_replicas), MALLOC_LOCAL);
-=======
-                                                      sizeof(*other_replicas));
->>>>>>> 624568ae
         int other_replicas_count = 0;
         listIter li;
         listNode *ln;
@@ -2819,13 +2781,8 @@
     int success = 1;
     /* First two args are used for the command itself. */
     int argc = node->slots_count + 2;
-<<<<<<< HEAD
     sds *argv = zmalloc(argc * sizeof(*argv), MALLOC_LOCAL);
     size_t *argvlen = zmalloc(argc * sizeof(*argvlen), MALLOC_LOCAL);
-=======
-    sds *argv = zmalloc(argc * sizeof(*argv));
-    size_t *argvlen = zmalloc(argc * sizeof(*argvlen));
->>>>>>> 624568ae
     argv[0] = "CLUSTER";
     argv[1] = "ADDSLOTS";
     argvlen[0] = 7;
@@ -2924,11 +2881,7 @@
     if (reply->type == REDIS_REPLY_ERROR) {
         success = 0;
         if (err != NULL) {
-<<<<<<< HEAD
             *err = zmalloc((reply->len + 1) * sizeof(char), MALLOC_LOCAL);
-=======
-            *err = zmalloc((reply->len + 1) * sizeof(char));
->>>>>>> 624568ae
             strcpy(*err, reply->str);
         } else CLUSTER_MANAGER_PRINT_REPLY_ERROR(node1, reply->str);
         goto cleanup;
@@ -3042,13 +2995,8 @@
 {
     size_t i, argc = keys_reply->elements + 2;
     static const char *hash_zero = "0000000000000000000000000000000000000000";
-<<<<<<< HEAD
     char **argv = zcalloc(argc * sizeof(char *), MALLOC_LOCAL);
     size_t  *argv_len = zcalloc(argc * sizeof(size_t), MALLOC_LOCAL);
-=======
-    char **argv = zcalloc(argc * sizeof(char *));
-    size_t  *argv_len = zcalloc(argc * sizeof(size_t));
->>>>>>> 624568ae
     argv[0] = "DEBUG";
     argv_len[0] = 5;
     argv[1] = "DIGEST-VALUE";
@@ -3115,13 +3063,8 @@
     if (config.auth) c += 2;
     size_t argc = c + reply->elements;
     size_t i, offset = 6; // Keys Offset
-<<<<<<< HEAD
     argv = zcalloc(argc * sizeof(char *), MALLOC_LOCAL);
     argv_len = zcalloc(argc * sizeof(size_t), MALLOC_LOCAL);
-=======
-    argv = zcalloc(argc * sizeof(char *));
-    argv_len = zcalloc(argc * sizeof(size_t));
->>>>>>> 624568ae
     char portstr[255];
     char timeoutstr[255];
     snprintf(portstr, 10, "%d", target->port);
@@ -3199,11 +3142,7 @@
         if (reply->type == REDIS_REPLY_ERROR) {
             success = 0;
             if (err != NULL) {
-<<<<<<< HEAD
                 *err = zmalloc((reply->len + 1) * sizeof(char), MALLOC_LOCAL);
-=======
-                *err = zmalloc((reply->len + 1) * sizeof(char));
->>>>>>> 624568ae
                 strcpy(*err, reply->str);
                 CLUSTER_MANAGER_PRINT_REPLY_ERROR(source, *err);
             }
@@ -3215,11 +3154,7 @@
             freeReplyObject(reply);
             break;
         }
-<<<<<<< HEAD
         if (verbose) dots = zmalloc((count+1) * sizeof(char), MALLOC_LOCAL);
-=======
-        if (verbose) dots = zmalloc((count+1) * sizeof(char));
->>>>>>> 624568ae
         /* Calling MIGRATE command. */
         migrate_reply = clusterManagerMigrateKeysInReply(source, target,
                                                          reply, 0, timeout,
@@ -3319,11 +3254,7 @@
             if (!success) {
                 if (migrate_reply != NULL) {
                     if (err) {
-<<<<<<< HEAD
                         *err = zmalloc((migrate_reply->len + 1) * sizeof(char), MALLOC_LOCAL);
-=======
-                        *err = zmalloc((migrate_reply->len + 1) * sizeof(char));
->>>>>>> 624568ae
                         strcpy(*err, migrate_reply->str);
                     }
                     printf("\n");
@@ -3399,11 +3330,7 @@
             if (r->type == REDIS_REPLY_ERROR) {
                 success = 0;
                 if (err != NULL) {
-<<<<<<< HEAD
                     *err = zmalloc((r->len + 1) * sizeof(char), MALLOC_LOCAL);
-=======
-                    *err = zmalloc((r->len + 1) * sizeof(char));
->>>>>>> 624568ae
                     strcpy(*err, r->str);
                     CLUSTER_MANAGER_PRINT_REPLY_ERROR(n, *err);
                 }
@@ -3432,11 +3359,7 @@
                                         node->replicate);
         if (reply == NULL || (is_err = (reply->type == REDIS_REPLY_ERROR))) {
             if (is_err && err != NULL) {
-<<<<<<< HEAD
                 *err = zmalloc((reply->len + 1) * sizeof(char), MALLOC_LOCAL);
-=======
-                *err = zmalloc((reply->len + 1) * sizeof(char));
->>>>>>> 624568ae
                 strcpy(*err, reply->str);
             }
             success = 0;
@@ -3544,11 +3467,7 @@
                             sds dst = sdsnew(p);
                             node->migrating_count += 2;
                             node->migrating = zrealloc(node->migrating,
-<<<<<<< HEAD
                                 (node->migrating_count * sizeof(sds)), MALLOC_LOCAL);
-=======
-                                (node->migrating_count * sizeof(sds)));
->>>>>>> 624568ae
                             node->migrating[node->migrating_count - 2] =
                                 slot;
                             node->migrating[node->migrating_count - 1] =
@@ -3562,11 +3481,7 @@
                             sds src = sdsnew(p);
                             node->importing_count += 2;
                             node->importing = zrealloc(node->importing,
-<<<<<<< HEAD
                                 (node->importing_count * sizeof(sds)), MALLOC_LOCAL);
-=======
-                                (node->importing_count * sizeof(sds)));
->>>>>>> 624568ae
                             node->importing[node->importing_count - 2] =
                                 slot;
                             node->importing[node->importing_count - 1] =
@@ -3800,11 +3715,7 @@
             } else line = p;
             if (slotsdef[0] != '[') {
                 c++;
-<<<<<<< HEAD
                 slots = zrealloc(slots, (c * sizeof(char *)), MALLOC_LOCAL);
-=======
-                slots = zrealloc(slots, (c * sizeof(char *)));
->>>>>>> 624568ae
                 slots[c - 1] = slotsdef;
             }
         }
@@ -3813,17 +3724,10 @@
                 qsort(slots, c, sizeof(char *), clusterManagerSlotCompare);
             node_count++;
             node_configs =
-<<<<<<< HEAD
                 zrealloc(node_configs, (node_count * sizeof(char *)), MALLOC_LOCAL);
             /* Make room for '|' separators. */
             tot_size += (sizeof(char) * (c - 1));
             char *cfg = zmalloc((sizeof(char) * tot_size) + 1, MALLOC_LOCAL);
-=======
-                zrealloc(node_configs, (node_count * sizeof(char *)));
-            /* Make room for '|' separators. */
-            tot_size += (sizeof(char) * (c - 1));
-            char *cfg = zmalloc((sizeof(char) * tot_size) + 1);
->>>>>>> 624568ae
             memcpy(cfg, nodename, name_len);
             char *sp = cfg + name_len;
             *(sp++) = ':';
@@ -4505,11 +4409,7 @@
         } else {
 unhandled_case:
             success = 0;
-<<<<<<< HEAD
             clusterManagerLogErr("[ERR] Sorry, keydb-cli can't fix this slot "
-=======
-            clusterManagerLogErr("[ERR] Sorry, redis-cli can't fix this slot "
->>>>>>> 624568ae
                                  "yet (work in progress). Slot is set as "
                                  "migrating in %s, as importing in %s, "
                                  "owner is %s:%d\n", migrating_str,
@@ -4753,11 +4653,7 @@
 static list *clusterManagerComputeReshardTable(list *sources, int numslots) {
     list *moved = listCreate();
     int src_count = listLength(sources), i = 0, tot_slots = 0, j;
-<<<<<<< HEAD
     clusterManagerNode **sorted = zmalloc(src_count * sizeof(*sorted), MALLOC_LOCAL);
-=======
-    clusterManagerNode **sorted = zmalloc(src_count * sizeof(*sorted));
->>>>>>> 624568ae
     listIter li;
     listNode *ln;
     listRewind(sources, &li);
@@ -4778,11 +4674,7 @@
             int slot = node->slots[j];
             if (!slot) continue;
             if (count >= max || (int)listLength(moved) >= numslots) break;
-<<<<<<< HEAD
             clusterManagerReshardTableItem *item = zmalloc(sizeof(*item), MALLOC_LOCAL);
-=======
-            clusterManagerReshardTableItem *item = zmalloc(sizeof(*item));
->>>>>>> 624568ae
             item->source = node;
             item->slot = j;
             listAddNodeTail(moved, item);
@@ -4840,11 +4732,7 @@
 static void clusterManagerNodeArrayInit(clusterManagerNodeArray *array,
                                         int alloc_len)
 {
-<<<<<<< HEAD
     array->nodes = zcalloc(alloc_len * sizeof(clusterManagerNode*), MALLOC_LOCAL);
-=======
-    array->nodes = zcalloc(alloc_len * sizeof(clusterManagerNode*));
->>>>>>> 624568ae
     array->alloc = array->nodes;
     array->len = alloc_len;
     array->count = 0;
@@ -4907,11 +4795,7 @@
     clusterManagerLogErr("[ERR] Node %s:%d %s\n", node->ip, node->port, msg);
 }
 
-<<<<<<< HEAD
 /* Execute keydb-cli in Cluster Manager mode */
-=======
-/* Execute redis-cli in Cluster Manager mode */
->>>>>>> 624568ae
 static void clusterManagerMode(clusterManagerCommandProc *proc) {
     int argc = config.cluster_manager_command.argc;
     char **argv = config.cluster_manager_command.argv;
@@ -4989,15 +4873,9 @@
     clusterManagerLogInfo(">>> Performing hash slots allocation "
                           "on %d nodes...\n", node_len);
     int interleaved_len = 0, ip_count = 0;
-<<<<<<< HEAD
     clusterManagerNode **interleaved = zcalloc(node_len*sizeof(**interleaved), MALLOC_LOCAL);
     char **ips = zcalloc(node_len * sizeof(char*), MALLOC_LOCAL);
     clusterManagerNodeArray *ip_nodes = zcalloc(node_len * sizeof(*ip_nodes), MALLOC_LOCAL);
-=======
-    clusterManagerNode **interleaved = zcalloc(node_len*sizeof(**interleaved));
-    char **ips = zcalloc(node_len * sizeof(char*));
-    clusterManagerNodeArray *ip_nodes = zcalloc(node_len * sizeof(*ip_nodes));
->>>>>>> 624568ae
     listIter li;
     listNode *ln;
     listRewind(cluster_manager.nodes, &li);
@@ -5634,11 +5512,7 @@
         nodes_involved++;
         listAddNodeTail(involved, n);
     }
-<<<<<<< HEAD
     weightedNodes = zmalloc(nodes_involved * sizeof(clusterManagerNode *), MALLOC_LOCAL);
-=======
-    weightedNodes = zmalloc(nodes_involved * sizeof(clusterManagerNode *));
->>>>>>> 624568ae
     if (weightedNodes == NULL) goto cleanup;
     /* Check cluster, only proceed if it looks sane. */
     clusterManagerCheckCluster(1);
@@ -5983,11 +5857,7 @@
     if (!clusterManagerLoadInfoFromNode(refnode, 0)) return 0;
     argc--;
     argv++;
-<<<<<<< HEAD
     size_t *argvlen = zmalloc(argc*sizeof(size_t), MALLOC_LOCAL);
-=======
-    size_t *argvlen = zmalloc(argc*sizeof(size_t));
->>>>>>> 624568ae
     clusterManagerLogInfo(">>> Calling");
     for (i = 0; i < argc; i++) {
         argvlen[i] = strlen(argv[i]);
@@ -6483,10 +6353,6 @@
     close(s); /* Close the file descriptor ASAP as fsync() may take time. */
     fsync(fd);
     close(fd);
-<<<<<<< HEAD
-    fprintf(stderr,"Transfer finished with success.\n");
-=======
->>>>>>> 624568ae
     exit(0);
 }
 
@@ -6654,18 +6520,6 @@
  * Find big keys
  *--------------------------------------------------------------------------- */
 
-<<<<<<< HEAD
-#define TYPE_STRING 0
-#define TYPE_LIST   1
-#define TYPE_SET    2
-#define TYPE_HASH   3
-#define TYPE_ZSET   4
-#define TYPE_STREAM 5
-#define TYPE_NONE   6
-#define TYPE_COUNT  7
-
-=======
->>>>>>> 624568ae
 static redisReply *sendScan(unsigned long long *it) {
     redisReply *reply = redisCommand(context, "SCAN %llu", *it);
 
@@ -6712,27 +6566,6 @@
     return size;
 }
 
-<<<<<<< HEAD
-static int toIntType(char *key, char *type) {
-    if(!strcmp(type, "string")) {
-        return TYPE_STRING;
-    } else if(!strcmp(type, "list")) {
-        return TYPE_LIST;
-    } else if(!strcmp(type, "set")) {
-        return TYPE_SET;
-    } else if(!strcmp(type, "hash")) {
-        return TYPE_HASH;
-    } else if(!strcmp(type, "zset")) {
-        return TYPE_ZSET;
-    } else if(!strcmp(type, "stream")) {
-        return TYPE_STREAM;
-    } else if(!strcmp(type, "none")) {
-        return TYPE_NONE;
-    } else {
-        fprintf(stderr, "Unknown type '%s' for key '%s'\n", type, key);
-        exit(1);
-    }
-=======
 typedef struct {
     char *name;
     char *sizecmd;
@@ -6752,7 +6585,7 @@
 typeinfo type_other = { "other", NULL, "?" };
 
 static typeinfo* typeinfo_add(dict *types, char* name, typeinfo* type_template) {
-    typeinfo *info = zmalloc(sizeof(typeinfo));
+    typeinfo *info = zmalloc(sizeof(typeinfo), MALLOC_LOCAL);
     *info = *type_template;
     info->name = sdsnew(name);
     dictAdd(types, info->name, info);
@@ -6766,7 +6599,6 @@
         sdsfree(info->biggest_key);
     sdsfree(info->name);
     zfree(info);
->>>>>>> 624568ae
 }
 
 static dictType typeinfoDictType = {
@@ -6843,13 +6675,8 @@
 
     /* Retrieve sizes */
     for(i=0;i<keys->elements;i++) {
-<<<<<<< HEAD
-        /* Skip keys that disappeared between SCAN and TYPE */
-        if(types[i] == TYPE_NONE) {
-=======
         /* Skip keys that disappeared between SCAN and TYPE (or unknown types when not in memkeys mode) */
         if(!types[i] || (!types[i]->sizecmd && !memkeys)) {
->>>>>>> 624568ae
             sizes[i] = 0;
             continue;
         }
@@ -6875,17 +6702,8 @@
     }
 }
 
-<<<<<<< HEAD
-static void findBigKeys(void) {
-    unsigned long long biggest[TYPE_COUNT] = {0}, counts[TYPE_COUNT] = {0}, totalsize[TYPE_COUNT] = {0};
-    unsigned long long sampled = 0, total_keys, totlen=0, *sizes=NULL, it=0;
-    sds maxkeys[TYPE_COUNT] = {0};
-    char *typename[] = {"string","list","set","hash","zset","stream","none"};
-    char *typeunit[] = {"bytes","items","members","fields","members","entries",""};
-=======
 static void findBigKeys(int memkeys, unsigned memkeys_samples) {
     unsigned long long sampled = 0, total_keys, totlen=0, *sizes=NULL, it=0;
->>>>>>> 624568ae
     redisReply *reply, *keys;
     unsigned int arrsize=0, i;
     dictIterator *di;
@@ -6920,13 +6738,8 @@
 
         /* Reallocate our type and size array if we need to */
         if(keys->elements > arrsize) {
-<<<<<<< HEAD
             types = zrealloc(types, sizeof(int)*keys->elements, MALLOC_LOCAL);
             sizes = zrealloc(sizes, sizeof(unsigned long long)*keys->elements, MALLOC_LOCAL);
-=======
-            types = zrealloc(types, sizeof(typeinfo*)*keys->elements);
-            sizes = zrealloc(sizes, sizeof(unsigned long long)*keys->elements);
->>>>>>> 624568ae
 
             if(!types || !sizes) {
                 fprintf(stderr, "Failed to allocate storage for keys!\n");
@@ -6937,13 +6750,8 @@
         }
 
         /* Retrieve types and then sizes */
-<<<<<<< HEAD
-        getKeyTypes(keys, types);
-        getKeySizes(keys, types, sizes);
-=======
         getKeyTypes(types_dict, keys, types);
         getKeySizes(keys, types, sizes, memkeys, memkeys_samples);
->>>>>>> 624568ae
 
         /* Now update our stats */
         for(i=0;i<keys->elements;i++) {
@@ -7087,11 +6895,7 @@
 
         /* Reallocate our freqs array if we need to */
         if(keys->elements > arrsize) {
-<<<<<<< HEAD
             freqs = zrealloc(freqs, sizeof(unsigned long long)*keys->elements, MALLOC_LOCAL);
-=======
-            freqs = zrealloc(freqs, sizeof(unsigned long long)*keys->elements);
->>>>>>> 624568ae
 
             if(!freqs) {
                 fprintf(stderr, "Failed to allocate storage for keys!\n");
