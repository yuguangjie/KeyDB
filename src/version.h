--- conflicted
+++ resolved
@@ -1,6 +1,2 @@
-<<<<<<< HEAD
-#define REDIS_VERSION "0.9.4-r3"
-=======
-#define KEYDB_REAL_VERSION "0.9.2"
-extern const char *KEYDB_SET_VERSION;   // Unlike real version, this can be overriden by the config
->>>>>>> 272d9297
+#define KEYDB_REAL_VERSION "0.9.5"
+extern const char *KEYDB_SET_VERSION;   // Unlike real version, this can be overriden by the config